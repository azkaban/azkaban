/*
 * Copyright 2012 LinkedIn Corp.
 *
 * Licensed under the Apache License, Version 2.0 (the "License"); you may not
 * use this file except in compliance with the License. You may obtain a copy of
 * the License at
 *
 * http://www.apache.org/licenses/LICENSE-2.0
 *
 * Unless required by applicable law or agreed to in writing, software
 * distributed under the License is distributed on an "AS IS" BASIS, WITHOUT
 * WARRANTIES OR CONDITIONS OF ANY KIND, either express or implied. See the
 * License for the specific language governing permissions and limitations under
 * the License.
 */

package azkaban.execapp;

import azkaban.Constants;
<<<<<<< HEAD
import azkaban.executor.Status;
import azkaban.sla.SlaOption;
import azkaban.storage.StorageManager;
import com.google.inject.Inject;
import java.io.File;
import java.io.FilenameFilter;
import java.io.IOException;
import java.lang.Thread.State;
import java.util.ArrayList;
import java.util.Arrays;
import java.util.Collections;
import java.util.HashMap;
import java.util.HashSet;
import java.util.List;
import java.util.Map;
import java.util.Set;
import java.util.concurrent.ConcurrentHashMap;
import java.util.concurrent.Future;
import java.util.concurrent.LinkedBlockingQueue;
import java.util.concurrent.RejectedExecutionException;
import java.util.concurrent.TimeUnit;

import org.apache.commons.io.FileUtils;
import org.apache.log4j.Logger;

=======
>>>>>>> 8c67c590
import azkaban.event.Event;
import azkaban.event.EventListener;
import azkaban.execapp.event.FlowWatcher;
import azkaban.execapp.event.LocalFlowWatcher;
import azkaban.execapp.event.RemoteFlowWatcher;
import azkaban.execapp.metric.NumFailedFlowMetric;
import azkaban.executor.ExecutableFlow;
import azkaban.executor.ExecutionOptions;
import azkaban.executor.ExecutorLoader;
import azkaban.executor.ExecutorManagerException;
import azkaban.executor.Status;
import azkaban.jobtype.JobTypeManager;
import azkaban.jobtype.JobTypeManagerException;
import azkaban.metric.MetricReportManager;
import azkaban.project.ProjectLoader;
import azkaban.project.ProjectWhitelist;
import azkaban.project.ProjectWhitelist.WhitelistType;
import azkaban.sla.SlaOption;
import azkaban.storage.StorageManager;
import azkaban.utils.FileIOUtils;
import azkaban.utils.FileIOUtils.JobMetaData;
import azkaban.utils.FileIOUtils.LogData;
import azkaban.utils.JSONUtils;
import azkaban.utils.Pair;
import azkaban.utils.Props;
import azkaban.utils.ThreadPoolExecutingListener;
import azkaban.utils.TrackingThreadPool;
import com.google.inject.Inject;
import java.io.File;
import java.io.FilenameFilter;
import java.io.IOException;
import java.lang.Thread.State;
import java.util.ArrayList;
import java.util.Arrays;
import java.util.Collections;
import java.util.HashMap;
import java.util.HashSet;
import java.util.List;
import java.util.Map;
import java.util.Set;
import java.util.concurrent.ConcurrentHashMap;
import java.util.concurrent.Future;
import java.util.concurrent.LinkedBlockingQueue;
import java.util.concurrent.RejectedExecutionException;
import java.util.concurrent.TimeUnit;
import org.apache.commons.io.FileUtils;
import org.apache.log4j.Logger;

/**
 * Execution manager for the server side execution.
 *
 * When a flow is submitted to FlowRunnerManager, it is the
 * {@link Status.PREPARING} status. When a flow is about to be executed by
 * FlowRunner, its status is updated to {@link Status.RUNNING}
 *
 * Two main data structures are used in this class to maintain flows.
 *
 * runningFlows: this is used as a bookkeeping for submitted flows in
 * FlowRunnerManager. It has nothing to do with the executor service that is
 * used to execute the flows. This bookkeeping is used at the time of canceling
 * or killing a flow. The flows in this data structure is removed in the
 * handleEvent method.
 *
 * submittedFlows: this is used to keep track the execution of the flows, so it
 * has the mapping between a Future<?> and an execution id. This would allow us
 * to find out the execution ids of the flows that are in the Status.PREPARING
 * status. The entries in this map is removed once the flow execution is
 * completed.
 */
public class FlowRunnerManager implements EventListener,
    ThreadPoolExecutingListener {

  private static final Logger logger = Logger.getLogger(FlowRunnerManager.class);

  private static final String EXECUTOR_USE_BOUNDED_THREADPOOL_QUEUE = "executor.use.bounded.threadpool.queue";
  private static final String EXECUTOR_THREADPOOL_WORKQUEUE_SIZE = "executor.threadpool.workqueue.size";
  private static final String EXECUTOR_FLOW_THREADS = "executor.flow.threads";
  private static final String FLOW_NUM_JOB_THREADS = "flow.num.job.threads";

  // recently finished secs to clean up. 1 minute
  private static final int RECENTLY_FINISHED_TIME_TO_LIVE = 60 * 1000;

  private static final int DEFAULT_NUM_EXECUTING_FLOWS = 30;
  private static final int DEFAULT_FLOW_NUM_JOB_TREADS = 10;

  // this map is used to store the flows that have been submitted to
  // the executor service. Once a flow has been submitted, it is either
  // in the queue waiting to be executed or in executing state.
  private final Map<Future<?>, Integer> submittedFlows = new ConcurrentHashMap<>();
  private final Map<Integer, FlowRunner> runningFlows = new ConcurrentHashMap<>();
  private final Map<Integer, ExecutableFlow> recentlyFinishedFlows = new ConcurrentHashMap<>();
  private final Map<Pair<Integer, Integer>, ProjectVersion> installedProjects;

  private final TrackingThreadPool executorService;
  private final CleanerThread cleanerThread;
  private final ExecutorLoader executorLoader;
  private final ProjectLoader projectLoader;
  private final JobTypeManager jobtypeManager;
  private final FlowPreparer flowPreparer;
  private final TriggerManager triggerManager;


  private final Props azkabanProps;
  private final File executionDirectory;
  private final File projectDirectory;

  private final Object executionDirDeletionSync = new Object();

  private int numThreads = DEFAULT_NUM_EXECUTING_FLOWS;
  private int threadPoolQueueSize = -1;
  private int numJobThreadPerFlow = DEFAULT_FLOW_NUM_JOB_TREADS;

  private Props globalProps;

  private long lastCleanerThreadCheckTime = -1;
  private long executionDirRetention = 1 * 24 * 60 * 60 * 1000; // 1 Day

  // We want to limit the log sizes to about 20 megs
  private String jobLogChunkSize = "5MB";
  private int jobLogNumFiles = 4;

  // If true, jobs will validate proxy user against a list of valid proxy users.
  private boolean validateProxyUser = false;

  // date time of the the last flow submitted.
  private long lastFlowSubmittedDate = 0;

  // whether the current executor is active
  private volatile boolean isExecutorActive = false;

  @Inject
  public FlowRunnerManager(final Props props,
      final ExecutorLoader executorLoader,
      final ProjectLoader projectLoader,
      final StorageManager storageManager,
      final TriggerManager triggerManager) throws IOException {
    this.azkabanProps = props;

    this.executionDirRetention = props.getLong("execution.dir.retention",
        this.executionDirRetention);
    logger.info("Execution dir retention set to " + this.executionDirRetention + " ms");

    this.executionDirectory = new File(props.getString("azkaban.execution.dir", "executions"));
    if (!this.executionDirectory.exists()) {
      this.executionDirectory.mkdirs();
    }
    this.projectDirectory = new File(props.getString("azkaban.project.dir", "projects"));
    if (!this.projectDirectory.exists()) {
      this.projectDirectory.mkdirs();
    }

    this.installedProjects = loadExistingProjects();

    // azkaban.temp.dir
    this.numThreads = props.getInt(EXECUTOR_FLOW_THREADS, DEFAULT_NUM_EXECUTING_FLOWS);
    this.numJobThreadPerFlow = props.getInt(FLOW_NUM_JOB_THREADS, DEFAULT_FLOW_NUM_JOB_TREADS);
    this.executorService = createExecutorService(this.numThreads);

    // Create a flow preparer
    this.flowPreparer = new FlowPreparer(storageManager, this.executionDirectory,
        this.projectDirectory,
        this.installedProjects);

    this.executorLoader = executorLoader;
    this.projectLoader = projectLoader;
    this.triggerManager = triggerManager;

    this.jobLogChunkSize = this.azkabanProps.getString("job.log.chunk.size", "5MB");
    this.jobLogNumFiles = this.azkabanProps.getInt("job.log.backup.index", 4);

    this.validateProxyUser = this.azkabanProps.getBoolean("proxy.user.lock.down", false);

    this.cleanerThread = new CleanerThread();
    this.cleanerThread.start();

    final String globalPropsPath = props.getString("executor.global.properties", null);
    if (globalPropsPath != null) {
      this.globalProps = new Props(null, globalPropsPath);
    }

    this.jobtypeManager =
        new JobTypeManager(props.getString(
            AzkabanExecutorServer.JOBTYPE_PLUGIN_DIR,
            JobTypeManager.DEFAULT_JOBTYPEPLUGINDIR), this.globalProps,
            getClass().getClassLoader());
  }

  private TrackingThreadPool createExecutorService(final int nThreads) {
    final boolean useNewThreadPool =
        this.azkabanProps.getBoolean(EXECUTOR_USE_BOUNDED_THREADPOOL_QUEUE, false);
    logger.info("useNewThreadPool: " + useNewThreadPool);

    if (useNewThreadPool) {
      this.threadPoolQueueSize =
          this.azkabanProps.getInt(EXECUTOR_THREADPOOL_WORKQUEUE_SIZE, nThreads);
      logger.info("workQueueSize: " + this.threadPoolQueueSize);

      // using a bounded queue for the work queue. The default rejection policy
      // {@ThreadPoolExecutor.AbortPolicy} is used
      final TrackingThreadPool executor =
          new TrackingThreadPool(nThreads, nThreads, 0L, TimeUnit.MILLISECONDS,
              new LinkedBlockingQueue<>(this.threadPoolQueueSize), this);

      return executor;
    } else {
      // the old way of using unbounded task queue.
      // if the running tasks are taking a long time or stuck, this queue
      // will be very very long.
      return new TrackingThreadPool(nThreads, nThreads, 0L,
          TimeUnit.MILLISECONDS, new LinkedBlockingQueue<>(), this);
    }
  }

  private Map<Pair<Integer, Integer>, ProjectVersion> loadExistingProjects() {
    final Map<Pair<Integer, Integer>, ProjectVersion> allProjects =
        new HashMap<>();
    for (final File project : this.projectDirectory.listFiles(new FilenameFilter() {

      String pattern = "[0-9]+\\.[0-9]+";

      @Override
      public boolean accept(final File dir, final String name) {
        return name.matches(this.pattern);
      }
    })) {
      if (project.isDirectory()) {
        try {
          final String fileName = new File(project.getAbsolutePath()).getName();
          final int projectId = Integer.parseInt(fileName.split("\\.")[0]);
          final int versionNum = Integer.parseInt(fileName.split("\\.")[1]);
          final ProjectVersion version =
              new ProjectVersion(projectId, versionNum, project);
          allProjects.put(new Pair<>(projectId, versionNum),
              version);
        } catch (final Exception e) {
          e.printStackTrace();
        }
      }
    }
    return allProjects;
  }

  public void setExecutorActive(final boolean isActive) {
    this.isExecutorActive = isActive;
  }

  public long getLastFlowSubmittedTime() {
    // Note: this is not thread safe and may result in providing dirty data.
    //       we will provide this data as is for now and will revisit if there
    //       is a string justification for change.
    return this.lastFlowSubmittedDate;
  }

  public Props getGlobalProps() {
    return this.globalProps;
  }

  public void setGlobalProps(final Props globalProps) {
    this.globalProps = globalProps;
  }

  public void deleteDirectory(final ProjectVersion pv) throws IOException {
    synchronized (pv) {
      logger.warn("Deleting project: " + pv);
      final File installedDir = pv.getInstalledDir();
      if (installedDir != null && installedDir.exists()) {
        FileUtils.deleteDirectory(installedDir);
      }
    }
  }

  public void submitFlow(final int execId) throws ExecutorManagerException {
    // Load file and submit
    if (this.runningFlows.containsKey(execId)) {
      throw new ExecutorManagerException("Execution " + execId
          + " is already running.");
    }

    ExecutableFlow flow = null;
    flow = this.executorLoader.fetchExecutableFlow(execId);
    if (flow == null) {
      throw new ExecutorManagerException("Error loading flow with exec "
          + execId);
    }

    // Sets up the project files and execution directory.
    this.flowPreparer.setup(flow);

    // Setup flow runner
    FlowWatcher watcher = null;
    final ExecutionOptions options = flow.getExecutionOptions();
    if (options.getPipelineExecutionId() != null) {
      final Integer pipelineExecId = options.getPipelineExecutionId();
      final FlowRunner runner = this.runningFlows.get(pipelineExecId);

      if (runner != null) {
        watcher = new LocalFlowWatcher(runner);
      } else {
        watcher = new RemoteFlowWatcher(pipelineExecId, this.executorLoader);
      }
    }

    int numJobThreads = this.numJobThreadPerFlow;
    if (options.getFlowParameters().containsKey(FLOW_NUM_JOB_THREADS)) {
      try {
        final int numJobs =
            Integer.valueOf(options.getFlowParameters().get(
                FLOW_NUM_JOB_THREADS));
        if (numJobs > 0 && (numJobs <= numJobThreads || ProjectWhitelist
            .isProjectWhitelisted(flow.getProjectId(),
                WhitelistType.NumJobPerFlow))) {
          numJobThreads = numJobs;
        }
      } catch (final Exception e) {
        throw new ExecutorManagerException(
            "Failed to set the number of job threads "
                + options.getFlowParameters().get(FLOW_NUM_JOB_THREADS)
                + " for flow " + execId, e);
      }
    }

    final FlowRunner runner =
        new FlowRunner(flow, this.executorLoader, this.projectLoader, this.jobtypeManager,
            this.azkabanProps);
    runner.setFlowWatcher(watcher)
        .setJobLogSettings(this.jobLogChunkSize, this.jobLogNumFiles)
        .setValidateProxyUser(this.validateProxyUser)
        .setNumJobThreads(numJobThreads).addListener(this);

    configureFlowLevelMetrics(runner);

    // Check again.
    if (this.runningFlows.containsKey(execId)) {
      throw new ExecutorManagerException("Execution " + execId
          + " is already running.");
    }

    // Finally, queue the sucker.
    this.runningFlows.put(execId, runner);

    try {
      // The executorService already has a queue.
      // The submit method below actually returns an instance of FutureTask,
      // which implements interface RunnableFuture, which extends both
      // Runnable and Future interfaces
      final Future<?> future = this.executorService.submit(runner);
      // keep track of this future
      this.submittedFlows.put(future, runner.getExecutionId());
      // update the last submitted time.
      this.lastFlowSubmittedDate = System.currentTimeMillis();
    } catch (final RejectedExecutionException re) {
      throw new ExecutorManagerException(
          "Azkaban server can't execute any more flows. "
              + "The number of running flows has reached the system configured limit."
              + "Please notify Azkaban administrators");
    }
  }

  /**
   * Configure Azkaban metrics tracking for a new flowRunner instance
   */
  private void configureFlowLevelMetrics(final FlowRunner flowRunner) {
    logger.info("Configuring Azkaban metrics tracking for flow runner object");

    if (MetricReportManager.isAvailable()) {
      final MetricReportManager metricManager = MetricReportManager.getInstance();
      // Adding NumFailedFlow Metric listener
      flowRunner.addListener((NumFailedFlowMetric) metricManager
          .getMetricFromName(NumFailedFlowMetric.NUM_FAILED_FLOW_METRIC_NAME));
    }

  }

<<<<<<< HEAD

  public void cancelJobBySLA(int execId, String jobId)
      throws ExecutorManagerException {
    FlowRunner flowRunner = runningFlows.get(execId);

    if (flowRunner == null) {
      throw new ExecutorManagerException("Execution " + execId
          + " is not running.");
    }

    for (JobRunner jobRunner : flowRunner.getActiveJobRunners()) {
      if (jobRunner.getJobId().equals(jobId)) {
        logger.info("Killing job " + jobId + " in execution " + execId + " by SLA");
        jobRunner.killBySLA();
        break;
      }
    }
  }

  public void cancelFlow(int execId, String user)
=======
  public void cancelFlow(final int execId, final String user)
>>>>>>> 8c67c590
      throws ExecutorManagerException {
    final FlowRunner runner = this.runningFlows.get(execId);

    if (runner == null) {
      throw new ExecutorManagerException("Execution " + execId
          + " is not running.");
    }

    runner.kill(user);
  }

  public void pauseFlow(final int execId, final String user)
      throws ExecutorManagerException {
    final FlowRunner runner = this.runningFlows.get(execId);

    if (runner == null) {
      throw new ExecutorManagerException("Execution " + execId
          + " is not running.");
    }

    runner.pause(user);
  }

  public void resumeFlow(final int execId, final String user)
      throws ExecutorManagerException {
    final FlowRunner runner = this.runningFlows.get(execId);

    if (runner == null) {
      throw new ExecutorManagerException("Execution " + execId
          + " is not running.");
    }

    runner.resume(user);
  }

  public void retryFailures(final int execId, final String user)
      throws ExecutorManagerException {
    final FlowRunner runner = this.runningFlows.get(execId);

    if (runner == null) {
      throw new ExecutorManagerException("Execution " + execId
          + " is not running.");
    }

    runner.retryFailures(user);
  }

  public ExecutableFlow getExecutableFlow(final int execId) {
    final FlowRunner runner = this.runningFlows.get(execId);
    if (runner == null) {
      return this.recentlyFinishedFlows.get(execId);
    }
    return runner.getExecutableFlow();
  }

  @Override
  public void handleEvent(final Event event) {
    if (event.getType() == Event.Type.FLOW_FINISHED || event.getType() == Event.Type.FLOW_STARTED) {
      final FlowRunner flowRunner = (FlowRunner) event.getRunner();
      final ExecutableFlow flow = flowRunner.getExecutableFlow();

      if (event.getType() == Event.Type.FLOW_FINISHED) {
        this.recentlyFinishedFlows.put(flow.getExecutionId(), flow);
        logger.info("Flow " + flow.getExecutionId()
            + " is finished. Adding it to recently finished flows list.");
        this.runningFlows.remove(flow.getExecutionId());
      } else if (event.getType() == Event.Type.FLOW_STARTED) {
        // add flow level SLA checker
        this.triggerManager
            .addTrigger(flow.getExecutionId(), SlaOption.getFlowLevelSLAOptions(flow));
      }
    }
  }

  public LogData readFlowLogs(final int execId, final int startByte, final int length)
      throws ExecutorManagerException {
    final FlowRunner runner = this.runningFlows.get(execId);
    if (runner == null) {
      throw new ExecutorManagerException("Running flow " + execId
          + " not found.");
    }

    final File dir = runner.getExecutionDir();
    if (dir != null && dir.exists()) {
      try {
        synchronized (this.executionDirDeletionSync) {
          if (!dir.exists()) {
            throw new ExecutorManagerException(
                "Execution dir file doesn't exist. Probably has beend deleted");
          }

          final File logFile = runner.getFlowLogFile();
          if (logFile != null && logFile.exists()) {
            return FileIOUtils.readUtf8File(logFile, startByte, length);
          } else {
            throw new ExecutorManagerException("Flow log file doesn't exist.");
          }
        }
      } catch (final IOException e) {
        throw new ExecutorManagerException(e);
      }
    }

    throw new ExecutorManagerException(
        "Error reading file. Log directory doesn't exist.");
  }

  public LogData readJobLogs(final int execId, final String jobId, final int attempt,
      final int startByte, final int length) throws ExecutorManagerException {
    final FlowRunner runner = this.runningFlows.get(execId);
    if (runner == null) {
      throw new ExecutorManagerException("Running flow " + execId
          + " not found.");
    }

    final File dir = runner.getExecutionDir();
    if (dir != null && dir.exists()) {
      try {
        synchronized (this.executionDirDeletionSync) {
          if (!dir.exists()) {
            throw new ExecutorManagerException(
                "Execution dir file doesn't exist. Probably has beend deleted");
          }
          final File logFile = runner.getJobLogFile(jobId, attempt);
          if (logFile != null && logFile.exists()) {
            return FileIOUtils.readUtf8File(logFile, startByte, length);
          } else {
            throw new ExecutorManagerException("Job log file doesn't exist.");
          }
        }
      } catch (final IOException e) {
        throw new ExecutorManagerException(e);
      }
    }

    throw new ExecutorManagerException(
        "Error reading file. Log directory doesn't exist.");
  }

  public List<Object> readJobAttachments(final int execId, final String jobId, final int attempt)
      throws ExecutorManagerException {
    final FlowRunner runner = this.runningFlows.get(execId);
    if (runner == null) {
      throw new ExecutorManagerException("Running flow " + execId
          + " not found.");
    }

    final File dir = runner.getExecutionDir();
    if (dir == null || !dir.exists()) {
      throw new ExecutorManagerException(
          "Error reading file. Log directory doesn't exist.");
    }

    try {
      synchronized (this.executionDirDeletionSync) {
        if (!dir.exists()) {
          throw new ExecutorManagerException(
              "Execution dir file doesn't exist. Probably has beend deleted");
        }

        final File attachmentFile = runner.getJobAttachmentFile(jobId, attempt);
        if (attachmentFile == null || !attachmentFile.exists()) {
          return null;
        }

        final List<Object> jobAttachments =
            (ArrayList<Object>) JSONUtils.parseJSONFromFile(attachmentFile);

        return jobAttachments;
      }
    } catch (final IOException e) {
      throw new ExecutorManagerException(e);
    }
  }

  public JobMetaData readJobMetaData(final int execId, final String jobId, final int attempt,
      final int startByte, final int length) throws ExecutorManagerException {
    final FlowRunner runner = this.runningFlows.get(execId);
    if (runner == null) {
      throw new ExecutorManagerException("Running flow " + execId
          + " not found.");
    }

    final File dir = runner.getExecutionDir();
    if (dir != null && dir.exists()) {
      try {
        synchronized (this.executionDirDeletionSync) {
          if (!dir.exists()) {
            throw new ExecutorManagerException(
                "Execution dir file doesn't exist. Probably has beend deleted");
          }
          final File metaDataFile = runner.getJobMetaDataFile(jobId, attempt);
          if (metaDataFile != null && metaDataFile.exists()) {
            return FileIOUtils.readUtf8MetaDataFile(metaDataFile, startByte,
                length);
          } else {
            throw new ExecutorManagerException("Job log file doesn't exist.");
          }
        }
      } catch (final IOException e) {
        throw new ExecutorManagerException(e);
      }
    }

    throw new ExecutorManagerException(
        "Error reading file. Log directory doesn't exist.");
  }

  public long getLastCleanerThreadCheckTime() {
    return this.lastCleanerThreadCheckTime;
  }

  public boolean isCleanerThreadActive() {
    return this.cleanerThread.isAlive();
  }

  public State getCleanerThreadState() {
    return this.cleanerThread.getState();
  }

  public boolean isExecutorThreadPoolShutdown() {
    return this.executorService.isShutdown();
  }

  public int getNumQueuedFlows() {
    return this.executorService.getQueue().size();
  }

  public int getNumRunningFlows() {
    return this.executorService.getActiveCount();
  }

  public String getRunningFlowIds() {
    // The in progress tasks are actually of type FutureTask
    final Set<Runnable> inProgressTasks = this.executorService.getInProgressTasks();

    final List<Integer> runningFlowIds =
        new ArrayList<>(inProgressTasks.size());

    for (final Runnable task : inProgressTasks) {
      // add casting here to ensure it matches the expected type in
      // submittedFlows
      final Integer execId = this.submittedFlows.get((Future<?>) task);
      if (execId != null) {
        runningFlowIds.add(execId);
      } else {
        logger.warn("getRunningFlowIds: got null execId for task: " + task);
      }
    }

    Collections.sort(runningFlowIds);
    return runningFlowIds.toString();
  }

  public String getQueuedFlowIds() {
    final List<Integer> flowIdList =
        new ArrayList<>(this.executorService.getQueue().size());

    for (final Runnable task : this.executorService.getQueue()) {
      final Integer execId = this.submittedFlows.get(task);
      if (execId != null) {
        flowIdList.add(execId);
      } else {
        logger
            .warn("getQueuedFlowIds: got null execId for queuedTask: " + task);
      }
    }
    Collections.sort(flowIdList);
    return flowIdList.toString();
  }

  public int getMaxNumRunningFlows() {
    return this.numThreads;
  }

  public int getTheadPoolQueueSize() {
    return this.threadPoolQueueSize;
  }

  public void reloadJobTypePlugins() throws JobTypeManagerException {
    this.jobtypeManager.loadPlugins();
  }

  public int getTotalNumExecutedFlows() {
    return this.executorService.getTotalTasks();
  }

  @Override
  public void beforeExecute(final Runnable r) {
  }

  @Override
  public void afterExecute(final Runnable r) {
    this.submittedFlows.remove(r);
  }

  /**
   * This shuts down the flow runner. The call is blocking and awaits execution of all jobs.
   */
  public void shutdown() {
    logger.warn("Shutting down FlowRunnerManager...");
    this.executorService.shutdown();
    boolean result = false;
    while (!result) {
      logger.info("Awaiting Shutdown. # of executing flows: " + getNumRunningFlows());
      try {
        result = this.executorService.awaitTermination(1, TimeUnit.MINUTES);
      } catch (final InterruptedException e) {
        logger.error(e);
      }
    }
    logger.warn("Shutdown FlowRunnerManager complete.");
  }

  /**
   * This attempts shuts down the flow runner immediately (unsafe).
   * This doesn't wait for jobs to finish but interrupts all threads.
   */
  public void shutdownNow() {
    logger.warn("Shutting down FlowRunnerManager now...");
    this.executorService.shutdownNow();
    this.triggerManager.shutdown();
  }

  private class CleanerThread extends Thread {

    // Every hour, clean execution dir.
    private static final long EXECUTION_DIR_CLEAN_INTERVAL_MS = 60 * 60 * 1000;
    // Every 5 mins clean the old project dir
    private static final long OLD_PROJECT_DIR_INTERVAL_MS = 5 * 60 * 1000;
    // Every 2 mins clean the recently finished list
    private static final long RECENTLY_FINISHED_INTERVAL_MS = 2 * 60 * 1000;

    // Every 5 mins kill flows running longer than allowed max running time
    private static final long LONG_RUNNING_FLOW_KILLING_INTERVAL_MS = 5 * 60 * 1000;
    private final long flowMaxRunningTimeInMins = FlowRunnerManager.this.azkabanProps.getInt(
        Constants.ConfigurationKeys.AZKABAN_MAX_FLOW_RUNNING_MINS, -1);
    private boolean shutdown = false;
    private long lastExecutionDirCleanTime = -1;
    private long lastOldProjectCleanTime = -1;
    private long lastRecentlyFinishedCleanTime = -1;
    private long lastLongRunningFlowCleanTime = -1;

    public CleanerThread() {
      this.setName("FlowRunnerManager-Cleaner-Thread");
      setDaemon(true);
    }

    public void shutdown() {
      this.shutdown = true;
      this.interrupt();
    }

    private boolean isFlowRunningLongerThan(final ExecutableFlow flow,
        final long flowMaxRunningTimeInMins) {
      final Set<Status> nonFinishingStatusAfterFlowStarts = new HashSet<>(
          Arrays.asList(Status.RUNNING, Status.QUEUED, Status.PAUSED, Status.FAILED_FINISHING));
      return nonFinishingStatusAfterFlowStarts.contains(flow.getStatus()) && flow.getStartTime() > 0
          && TimeUnit.MILLISECONDS.toMinutes(System.currentTimeMillis() - flow.getStartTime())
          >= flowMaxRunningTimeInMins;
    }

    @Override
    public void run() {
      while (!this.shutdown) {
        synchronized (this) {
          try {
            FlowRunnerManager.this.lastCleanerThreadCheckTime = System.currentTimeMillis();
            logger.info("# of executing flows: " + getNumRunningFlows());

            // Cleanup old stuff.
            final long currentTime = System.currentTimeMillis();
            if (currentTime - RECENTLY_FINISHED_INTERVAL_MS > this.lastRecentlyFinishedCleanTime) {
              logger.info("Cleaning recently finished");
              cleanRecentlyFinished();
              this.lastRecentlyFinishedCleanTime = currentTime;
            }

            if (currentTime - OLD_PROJECT_DIR_INTERVAL_MS > this.lastOldProjectCleanTime
                && FlowRunnerManager.this.isExecutorActive) {
              logger.info("Cleaning old projects");
              cleanOlderProjects();
              this.lastOldProjectCleanTime = currentTime;
            }

            if (currentTime - EXECUTION_DIR_CLEAN_INTERVAL_MS > this.lastExecutionDirCleanTime) {
              logger.info("Cleaning old execution dirs");
              cleanOlderExecutionDirs();
              this.lastExecutionDirCleanTime = currentTime;
            }

            if (this.flowMaxRunningTimeInMins > 0
                && currentTime - LONG_RUNNING_FLOW_KILLING_INTERVAL_MS
                > this.lastLongRunningFlowCleanTime) {
              logger.info(String.format("Killing long jobs running longer than %s mins",
                  this.flowMaxRunningTimeInMins));
              for (final FlowRunner flowRunner : FlowRunnerManager.this.runningFlows.values()) {
                if (isFlowRunningLongerThan(flowRunner.getExecutableFlow(),
                    this.flowMaxRunningTimeInMins)) {
                  logger.info(String
                      .format("Killing job [id: %s, status: %s]. It has been running for %s mins",
                          flowRunner.getExecutableFlow().getId(),
                          flowRunner.getExecutableFlow().getStatus(), TimeUnit.MILLISECONDS
                              .toMinutes(System.currentTimeMillis() - flowRunner.getExecutableFlow()
                                  .getStartTime())));
                  flowRunner.kill();
                }
              }
              this.lastLongRunningFlowCleanTime = currentTime;
            }

            wait(RECENTLY_FINISHED_TIME_TO_LIVE);
          } catch (final InterruptedException e) {
            logger.info("Interrupted. Probably to shut down.");
          } catch (final Throwable t) {
            logger.warn(
                "Uncaught throwable, please look into why it is not caught", t);
          }
        }
      }
    }

    private void cleanOlderExecutionDirs() {
      final File dir = FlowRunnerManager.this.executionDirectory;

      final long pastTimeThreshold =
          System.currentTimeMillis() - FlowRunnerManager.this.executionDirRetention;
      final File[] executionDirs = dir
          .listFiles(path -> path.isDirectory() && path.lastModified() < pastTimeThreshold);

      for (final File exDir : executionDirs) {
        try {
          final int execId = Integer.valueOf(exDir.getName());
          if (FlowRunnerManager.this.runningFlows.containsKey(execId)
              || FlowRunnerManager.this.recentlyFinishedFlows.containsKey(execId)) {
            continue;
          }
        } catch (final NumberFormatException e) {
          logger.error("Can't delete exec dir " + exDir.getName()
              + " it is not a number");
          continue;
        }

        synchronized (FlowRunnerManager.this.executionDirDeletionSync) {
          try {
            FileUtils.deleteDirectory(exDir);
          } catch (final IOException e) {
            logger.error("Error cleaning execution dir " + exDir.getPath(), e);
          }
        }
      }
    }

    private void cleanRecentlyFinished() {
      final long cleanupThreshold =
          System.currentTimeMillis() - RECENTLY_FINISHED_TIME_TO_LIVE;
      final ArrayList<Integer> executionToKill = new ArrayList<>();
      for (final ExecutableFlow flow : FlowRunnerManager.this.recentlyFinishedFlows.values()) {
        if (flow.getEndTime() < cleanupThreshold) {
          executionToKill.add(flow.getExecutionId());
        }
      }

      for (final Integer id : executionToKill) {
        logger.info("Cleaning execution " + id
            + " from recently finished flows list.");
        FlowRunnerManager.this.recentlyFinishedFlows.remove(id);
      }
    }

    private void cleanOlderProjects() {
      final Map<Integer, ArrayList<ProjectVersion>> projectVersions =
          new HashMap<>();
      for (final ProjectVersion version : FlowRunnerManager.this.installedProjects.values()) {
        ArrayList<ProjectVersion> versionList =
            projectVersions.get(version.getProjectId());
        if (versionList == null) {
          versionList = new ArrayList<>();
          projectVersions.put(version.getProjectId(), versionList);
        }
        versionList.add(version);
      }

      final HashSet<Pair<Integer, Integer>> activeProjectVersions =
          new HashSet<>();
      for (final FlowRunner runner : FlowRunnerManager.this.runningFlows.values()) {
        final ExecutableFlow flow = runner.getExecutableFlow();
        activeProjectVersions.add(new Pair<>(flow
            .getProjectId(), flow.getVersion()));
      }

      for (final Map.Entry<Integer, ArrayList<ProjectVersion>> entry : projectVersions
          .entrySet()) {
        // Integer projectId = entry.getKey();
        final ArrayList<ProjectVersion> installedVersions = entry.getValue();

        // Keep one version of the project around.
        if (installedVersions.size() == 1) {
          continue;
        }

        Collections.sort(installedVersions);
        for (int i = 0; i < installedVersions.size() - 1; ++i) {
          final ProjectVersion version = installedVersions.get(i);
          final Pair<Integer, Integer> versionKey =
              new Pair<>(version.getProjectId(),
                  version.getVersion());
          if (!activeProjectVersions.contains(versionKey)) {
            try {
              logger.info("Removing old unused installed project "
                  + version.getProjectId() + ":" + version.getVersion());
              deleteDirectory(version);
              FlowRunnerManager.this.installedProjects.remove(new Pair<>(version
                  .getProjectId(), version.getVersion()));
            } catch (final IOException e) {
              logger.error(e);
            }
          }
        }
      }
    }
  }

}<|MERGE_RESOLUTION|>--- conflicted
+++ resolved
@@ -17,34 +17,6 @@
 package azkaban.execapp;
 
 import azkaban.Constants;
-<<<<<<< HEAD
-import azkaban.executor.Status;
-import azkaban.sla.SlaOption;
-import azkaban.storage.StorageManager;
-import com.google.inject.Inject;
-import java.io.File;
-import java.io.FilenameFilter;
-import java.io.IOException;
-import java.lang.Thread.State;
-import java.util.ArrayList;
-import java.util.Arrays;
-import java.util.Collections;
-import java.util.HashMap;
-import java.util.HashSet;
-import java.util.List;
-import java.util.Map;
-import java.util.Set;
-import java.util.concurrent.ConcurrentHashMap;
-import java.util.concurrent.Future;
-import java.util.concurrent.LinkedBlockingQueue;
-import java.util.concurrent.RejectedExecutionException;
-import java.util.concurrent.TimeUnit;
-
-import org.apache.commons.io.FileUtils;
-import org.apache.log4j.Logger;
-
-=======
->>>>>>> 8c67c590
 import azkaban.event.Event;
 import azkaban.event.EventListener;
 import azkaban.execapp.event.FlowWatcher;
@@ -418,7 +390,6 @@
 
   }
 
-<<<<<<< HEAD
 
   public void cancelJobBySLA(int execId, String jobId)
       throws ExecutorManagerException {
@@ -438,10 +409,7 @@
     }
   }
 
-  public void cancelFlow(int execId, String user)
-=======
   public void cancelFlow(final int execId, final String user)
->>>>>>> 8c67c590
       throws ExecutorManagerException {
     final FlowRunner runner = this.runningFlows.get(execId);
 
