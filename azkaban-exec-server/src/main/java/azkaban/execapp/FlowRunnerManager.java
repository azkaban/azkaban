--- conflicted
+++ resolved
@@ -387,11 +387,7 @@
     this.commonMetrics.addQueueWait(System.currentTimeMillis() -
         flow.getExecutableFlow().getSubmitTime());
 
-<<<<<<< HEAD
     final Timer.Context flowPrepTimerContext = execMetrics.getFlowSetupTimerContext();
-=======
-    final Timer.Context flowPrepTimerContext = this.commonMetrics.getFlowSetupTimerContext();
->>>>>>> 774cfaaf
 
     try {
       if (this.active || isExecutorSpecified(flow)) {
