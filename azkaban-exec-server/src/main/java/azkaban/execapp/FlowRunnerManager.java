--- conflicted
+++ resolved
@@ -121,13 +121,7 @@
   private final Props azkabanProps;
   private final File executionDirectory;
   private final File projectDirectory;
-<<<<<<< HEAD
-  private final long projectDirMaxSizeInMb;
-  private final int projectDirStartDeletionThreshold;
-  private final int projectDirStopDeletionThreshold;
-=======
-
->>>>>>> 151c5050
+
   private final Object executionDirDeletionSync = new Object();
   private Map<Pair<Integer, Integer>, ProjectVersion> installedProjects;
   private int numThreads = DEFAULT_NUM_EXECUTING_FLOWS;
@@ -176,21 +170,7 @@
       this.projectDirectory.mkdirs();
     }
 
-<<<<<<< HEAD
-    this.projectDirMaxSizeInMb = props.getLong(ConfigurationKeys.PROJECT_DIR_MAX_SIZE,
-        128000); // default value as 128GB
-    this.projectDirStartDeletionThreshold = props
-        .getInt(ConfigurationKeys.PROJECT_DIR_CLEANUP_START_THRESHOLD, 90);
-    this.projectDirStopDeletionThreshold = props
-        .getInt(ConfigurationKeys.PROJECT_DIR_CLEANUP_STOP_THRESHOLD, 60);
-    Preconditions.checkArgument(this.projectDirStartDeletionThreshold >= 0 && this
-        .projectDirStartDeletionThreshold <= 100 && this.projectDirStopDeletionThreshold >= 0 &&
-        this.projectDirStopDeletionThreshold < this.projectDirStartDeletionThreshold);
-
     this.installedProjects = new HashMap<>();
-=======
-    this.installedProjects = loadExistingProjects();
->>>>>>> 151c5050
 
     // azkaban.temp.dir
     this.numThreads = props.getInt(EXECUTOR_FLOW_THREADS, DEFAULT_NUM_EXECUTING_FLOWS);
