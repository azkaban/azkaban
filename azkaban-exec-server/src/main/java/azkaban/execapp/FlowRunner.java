/*
 * Copyright 2013 LinkedIn Corp
 *
 * Licensed under the Apache License, Version 2.0 (the "License"); you may not
 * use this file except in compliance with the License. You may obtain a copy of
 * the License at
 *
 * http://www.apache.org/licenses/LICENSE-2.0
 *
 * Unless required by applicable law or agreed to in writing, software
 * distributed under the License is distributed on an "AS IS" BASIS, WITHOUT
 * WARRANTIES OR CONDITIONS OF ANY KIND, either express or implied. See the
 * License for the specific language governing permissions and limitations under
 * the License.
 */

package azkaban.execapp;

<<<<<<< HEAD
import com.google.common.collect.ImmutableSet;
import java.io.File;
import java.io.IOException;
import java.util.ArrayList;
import java.util.Collections;
import java.util.HashMap;
import java.util.HashSet;
import java.util.LinkedList;
import java.util.List;
import java.util.Map;
import java.util.Set;
import java.util.concurrent.ConcurrentHashMap;
import java.util.concurrent.ExecutorService;
import java.util.concurrent.Executors;
import java.util.concurrent.RejectedExecutionException;

import org.apache.log4j.Appender;
import org.apache.log4j.FileAppender;
import org.apache.log4j.Layout;
import org.apache.log4j.Logger;
import org.apache.log4j.PatternLayout;

import azkaban.ServiceProvider;
import azkaban.sla.SlaOption;
import azkaban.Constants;
=======
import azkaban.ServiceProvider;
>>>>>>> 8c67c590
import azkaban.event.Event;
import azkaban.event.Event.Type;
import azkaban.event.EventData;
import azkaban.event.EventHandler;
import azkaban.event.EventListener;
import azkaban.execapp.event.FlowWatcher;
import azkaban.execapp.event.JobCallbackManager;
import azkaban.execapp.jmx.JmxJobMBeanManager;
import azkaban.execapp.metric.NumFailedJobMetric;
import azkaban.execapp.metric.NumRunningJobMetric;
import azkaban.executor.ExecutableFlow;
import azkaban.executor.ExecutableFlowBase;
import azkaban.executor.ExecutableNode;
import azkaban.executor.ExecutionOptions;
import azkaban.executor.ExecutionOptions.FailureAction;
import azkaban.executor.ExecutorLoader;
import azkaban.executor.ExecutorManagerException;
import azkaban.executor.Status;
import azkaban.flow.FlowProps;
import azkaban.jobExecutor.ProcessJob;
import azkaban.jobtype.JobTypeManager;
import azkaban.metric.MetricReportManager;
import azkaban.project.ProjectLoader;
import azkaban.project.ProjectManagerException;
import azkaban.sla.SlaOption;
import azkaban.utils.Props;
import azkaban.utils.PropsUtils;
import azkaban.utils.SwapQueue;
import java.io.File;
import java.io.IOException;
import java.util.ArrayList;
import java.util.Collections;
import java.util.HashMap;
import java.util.HashSet;
import java.util.LinkedList;
import java.util.List;
import java.util.Map;
import java.util.Set;
import java.util.concurrent.ConcurrentHashMap;
import java.util.concurrent.ExecutorService;
import java.util.concurrent.Executors;
import java.util.concurrent.RejectedExecutionException;
import org.apache.log4j.Appender;
import org.apache.log4j.FileAppender;
import org.apache.log4j.Layout;
import org.apache.log4j.Logger;
import org.apache.log4j.PatternLayout;


/**
 * Class that handles the running of a ExecutableFlow DAG
 */
public class FlowRunner extends EventHandler implements Runnable {

  private static final Layout DEFAULT_LAYOUT = new PatternLayout(
      "%d{dd-MM-yyyy HH:mm:ss z} %c{1} %p - %m\n");
  // We check update every 5 minutes, just in case things get stuck. But for the
  // most part, we'll be idling.
  private static final long CHECK_WAIT_MS = 5 * 60 * 1000;
  private final ExecutableFlow flow;
  // Sync object for queuing
  private final Object mainSyncObj = new Object();
  private final JobTypeManager jobtypeManager;
  private final Layout loggerLayout = DEFAULT_LAYOUT;
  private final ExecutorLoader executorLoader;
  private final ProjectLoader projectLoader;
  private final int execId;
  private final File execDir;
  private final ExecutionOptions.FailureAction failureAction;
  // Properties map
  private final Props azkabanProps;
  private final Map<String, Props> sharedProps = new HashMap<>();
  private final JobRunnerEventListener listener = new JobRunnerEventListener();
  private final Set<JobRunner> activeJobRunners = Collections
      .newSetFromMap(new ConcurrentHashMap<JobRunner, Boolean>());
  // Thread safe swap queue for finishedExecutions.
  private final SwapQueue<ExecutableNode> finishedNodes;
  private Logger logger;
  private Appender flowAppender;
  private File logFile;
  private ExecutorService executorService;
  private Thread flowRunnerThread;
  private int numJobThreads = 10;
  // Used for pipelining
  private Integer pipelineLevel = null;
  private Integer pipelineExecId = null;

  // Watches external flows for execution.
  private FlowWatcher watcher = null;

  private Set<String> proxyUsers = null;
  private boolean validateUserProxy;

  private String jobLogFileSize = "5MB";
  private int jobLogNumFiles = 4;

  private volatile boolean flowPaused = false;
  private volatile boolean flowFailed = false;
  private volatile boolean flowFinished = false;
  private volatile boolean flowKilled = false;

  // The following is state that will trigger a retry of all failed jobs
  private volatile boolean retryFailedJobs = false;

  /**
   * Constructor. This will create its own ExecutorService for thread pools
   */
  public FlowRunner(final ExecutableFlow flow, final ExecutorLoader executorLoader,
      final ProjectLoader projectLoader, final JobTypeManager jobtypeManager,
      final Props azkabanProps)
      throws ExecutorManagerException {
    this(flow, executorLoader, projectLoader, jobtypeManager, null, azkabanProps);
  }

  /**
   * Constructor. If executorService is null, then it will create it's own for thread pools.
   */
  public FlowRunner(final ExecutableFlow flow, final ExecutorLoader executorLoader,
      final ProjectLoader projectLoader, final JobTypeManager jobtypeManager,
      final ExecutorService executorService, final Props azkabanProps)
      throws ExecutorManagerException {
    this.execId = flow.getExecutionId();
    this.flow = flow;
    this.executorLoader = executorLoader;
    this.projectLoader = projectLoader;
    this.execDir = new File(flow.getExecutionPath());
    this.jobtypeManager = jobtypeManager;

    final ExecutionOptions options = flow.getExecutionOptions();
    this.pipelineLevel = options.getPipelineLevel();
    this.pipelineExecId = options.getPipelineExecutionId();
    this.failureAction = options.getFailureAction();
    this.proxyUsers = flow.getProxyUsers();
    this.executorService = executorService;
    this.finishedNodes = new SwapQueue<>();
    this.azkabanProps = azkabanProps;

    // Create logger and execution dir in flowRunner initialization instead of flow runtime to avoid NPE
    // where the uninitialized logger is used in flow preparing state
    createLogger(this.flow.getFlowId());
  }

  public FlowRunner setFlowWatcher(final FlowWatcher watcher) {
    this.watcher = watcher;
    return this;
  }

  public FlowRunner setNumJobThreads(final int jobs) {
    this.numJobThreads = jobs;
    return this;
  }

  public FlowRunner setJobLogSettings(final String jobLogFileSize, final int jobLogNumFiles) {
    this.jobLogFileSize = jobLogFileSize;
    this.jobLogNumFiles = jobLogNumFiles;

    return this;
  }

  public FlowRunner setValidateProxyUser(final boolean validateUserProxy) {
    this.validateUserProxy = validateUserProxy;
    return this;
  }

  public File getExecutionDir() {
    return this.execDir;
  }

  @Override
  public void run() {
    try {
      if (this.executorService == null) {
        this.executorService = Executors.newFixedThreadPool(this.numJobThreads);
      }
      setupFlowExecution();
      this.flow.setStartTime(System.currentTimeMillis());

      this.logger.info("Updating initial flow directory.");
      updateFlow();
      this.logger.info("Fetching job and shared properties.");
      loadAllProperties();

      this.fireEventListeners(
          Event.create(this, Type.FLOW_STARTED, new EventData(this.getExecutableFlow())));
      runFlow();
    } catch (final Throwable t) {
      if (this.logger != null) {
        this.logger
            .error(
                "An error has occurred during the running of the flow. Quiting.",
                t);
      }
      this.flow.setStatus(Status.FAILED);
    } finally {
      if (this.watcher != null) {
        this.logger.info("Watcher is attached. Stopping watcher.");
        this.watcher.stopWatcher();
        this.logger
            .info("Watcher cancelled status is " + this.watcher.isWatchCancelled());
      }

      this.flow.setEndTime(System.currentTimeMillis());
      this.logger.info("Setting end time for flow " + this.execId + " to "
          + System.currentTimeMillis());
      closeLogger();

      updateFlow();
      this.fireEventListeners(Event.create(this, Type.FLOW_FINISHED, new EventData(this.flow)));
    }
  }

  private void setupFlowExecution() {
    final int projectId = this.flow.getProjectId();
    final int version = this.flow.getVersion();
    final String flowId = this.flow.getFlowId();

    // Add a bunch of common azkaban properties
    Props commonFlowProps = PropsUtils.addCommonFlowProperties(null, this.flow);

    if (this.flow.getJobSource() != null) {
      final String source = this.flow.getJobSource();
      final Props flowProps = this.sharedProps.get(source);
      flowProps.setParent(commonFlowProps);
      commonFlowProps = flowProps;
    }

    // If there are flow overrides, we apply them now.
    final Map<String, String> flowParam =
        this.flow.getExecutionOptions().getFlowParameters();
    if (flowParam != null && !flowParam.isEmpty()) {
      commonFlowProps = new Props(commonFlowProps, flowParam);
    }
    this.flow.setInputProps(commonFlowProps);

    if (this.watcher != null) {
      this.watcher.setLogger(this.logger);
    }

    // Avoid NPE in unit tests when the static app instance is not set
    if (AzkabanExecutorServer.getApp() != null) {
      this.logger
          .info("Assigned executor : " + AzkabanExecutorServer.getApp().getExecutorHostPort());
    }
    this.logger.info("Running execid:" + this.execId + " flow:" + flowId + " project:"
        + projectId + " version:" + version);
    if (this.pipelineExecId != null) {
      this.logger.info("Running simulateously with " + this.pipelineExecId
          + ". Pipelining level " + this.pipelineLevel);
    }

    // The current thread is used for interrupting blocks
    this.flowRunnerThread = Thread.currentThread();
    this.flowRunnerThread.setName("FlowRunner-exec-" + this.flow.getExecutionId());
  }

  private void updateFlow() {
    updateFlow(System.currentTimeMillis());
  }

  private synchronized void updateFlow(final long time) {
    try {
      this.flow.setUpdateTime(time);
      this.executorLoader.updateExecutableFlow(this.flow);
    } catch (final ExecutorManagerException e) {
      this.logger.error("Error updating flow.", e);
    }
  }


  /**
   * setup logger and execution dir for the flowId
   */
  private void createLogger(final String flowId) {
    // Create logger
    final String loggerName = this.execId + "." + flowId;
    this.logger = Logger.getLogger(loggerName);

    // Create file appender
    final String logName = "_flow." + loggerName + ".log";
    this.logFile = new File(this.execDir, logName);
    final String absolutePath = this.logFile.getAbsolutePath();

    this.flowAppender = null;
    try {
      this.flowAppender = new FileAppender(this.loggerLayout, absolutePath, false);
      this.logger.addAppender(this.flowAppender);
    } catch (final IOException e) {
      this.logger.error("Could not open log file in " + this.execDir, e);
    }
  }

  private void closeLogger() {
    if (this.logger != null) {
      this.logger.removeAppender(this.flowAppender);
      this.flowAppender.close();

      try {
        this.executorLoader.uploadLogFile(this.execId, "", 0, this.logFile);
      } catch (final ExecutorManagerException e) {
        e.printStackTrace();
      }
    }
  }

  private void loadAllProperties() throws IOException {
    // First load all the properties
    for (final FlowProps fprops : this.flow.getFlowProps()) {
      final String source = fprops.getSource();
      final File propsPath = new File(this.execDir, source);
      final Props props = new Props(null, propsPath);
      this.sharedProps.put(source, props);
    }

    // Resolve parents
    for (final FlowProps fprops : this.flow.getFlowProps()) {
      if (fprops.getInheritedSource() != null) {
        final String source = fprops.getSource();
        final String inherit = fprops.getInheritedSource();

        final Props props = this.sharedProps.get(source);
        final Props inherits = this.sharedProps.get(inherit);

        props.setParent(inherits);
      }
    }
  }

  /**
   * Main method that executes the jobs.
   */
  private void runFlow() throws Exception {
    this.logger.info("Starting flows");
    runReadyJob(this.flow);
    updateFlow();

    while (!this.flowFinished) {
      synchronized (this.mainSyncObj) {
        if (this.flowPaused) {
          try {
            this.mainSyncObj.wait(CHECK_WAIT_MS);
          } catch (final InterruptedException e) {
          }

          continue;
        } else {
          if (this.retryFailedJobs) {
            retryAllFailures();
          } else if (!progressGraph()) {
            try {
              this.mainSyncObj.wait(CHECK_WAIT_MS);
            } catch (final InterruptedException e) {
            }
          }
        }
      }
    }

    this.logger.info("Finishing up flow. Awaiting Termination");
    this.executorService.shutdown();

    updateFlow();
    this.logger.info("Finished Flow");
  }

  private void retryAllFailures() throws IOException {
    this.logger.info("Restarting all failed jobs");

    this.retryFailedJobs = false;
    this.flowKilled = false;
    this.flowFailed = false;
    this.flow.setStatus(Status.RUNNING);

    final ArrayList<ExecutableNode> retryJobs = new ArrayList<>();
    resetFailedState(this.flow, retryJobs);

    for (final ExecutableNode node : retryJobs) {
      if (node.getStatus() == Status.READY
          || node.getStatus() == Status.DISABLED) {
        runReadyJob(node);
      } else if (node.getStatus() == Status.SUCCEEDED) {
        for (final String outNodeId : node.getOutNodes()) {
          final ExecutableFlowBase base = node.getParentFlow();
          runReadyJob(base.getExecutableNode(outNodeId));
        }
      }

      runReadyJob(node);
    }

    updateFlow();
  }

  private boolean progressGraph() throws IOException {
    this.finishedNodes.swap();

    // The following nodes are finished, so we'll collect a list of outnodes
    // that are candidates for running next.
    final HashSet<ExecutableNode> nodesToCheck = new HashSet<>();
    for (final ExecutableNode node : this.finishedNodes) {
      Set<String> outNodeIds = node.getOutNodes();
      ExecutableFlowBase parentFlow = node.getParentFlow();

      // If a job is seen as failed or killed due to failing SLA, then we set the parent flow to
      // FAILED_FINISHING
      if (node.getStatus() == Status.FAILED || (node.getStatus() == Status.KILLED && node.isKilledBySLA())) {
        // The job cannot be retried or has run out of retry attempts. We will
        // fail the job and its flow now.
        if (!retryJobIfPossible(node)) {
          propagateStatus(node.getParentFlow(), Status.FAILED_FINISHING);
          if (this.failureAction == FailureAction.CANCEL_ALL) {
            this.kill();
          }
          this.flowFailed = true;
        } else {
          nodesToCheck.add(node);
          continue;
        }
      }

      if (outNodeIds.isEmpty()) {
        // There's no outnodes means it's the end of a flow, so we finalize
        // and fire an event.
        finalizeFlow(parentFlow);
        finishExecutableNode(parentFlow);

        // If the parent has a parent, then we process
        if (!(parentFlow instanceof ExecutableFlow)) {
          outNodeIds = parentFlow.getOutNodes();
          parentFlow = parentFlow.getParentFlow();
        }
      }

      // Add all out nodes from the finished job. We'll check against this set
      // to
      // see if any are candidates for running.
      for (final String nodeId : outNodeIds) {
        final ExecutableNode outNode = parentFlow.getExecutableNode(nodeId);
        nodesToCheck.add(outNode);
      }
    }

    // Runs candidate jobs. The code will check to see if they are ready to run
    // before
    // Instant kill or skip if necessary.
    boolean jobsRun = false;
    for (final ExecutableNode node : nodesToCheck) {
      if (notReadyToRun(node.getStatus())) {
        // Really shouldn't get in here.
        continue;
      }

      jobsRun |= runReadyJob(node);
    }

    if (jobsRun || this.finishedNodes.getSize() > 0) {
      updateFlow();
      return true;
    }

    return false;
  }

  private boolean notReadyToRun(final Status status) {
    return Status.isStatusFinished(status)
        || Status.isStatusRunning(status)
        || Status.KILLING == status;
  }

  private boolean runReadyJob(final ExecutableNode node) throws IOException {
    if (Status.isStatusFinished(node.getStatus())
        || Status.isStatusRunning(node.getStatus())) {
      return false;
    }

    final Status nextNodeStatus = getImpliedStatus(node);
    if (nextNodeStatus == null) {
      return false;
    }

    if (nextNodeStatus == Status.CANCELLED) {
      this.logger.info("Cancelling '" + node.getNestedId()
          + "' due to prior errors.");
      node.cancelNode(System.currentTimeMillis());
      finishExecutableNode(node);
    } else if (nextNodeStatus == Status.SKIPPED) {
      this.logger.info("Skipping disabled job '" + node.getId() + "'.");
      node.skipNode(System.currentTimeMillis());
      finishExecutableNode(node);
    } else if (nextNodeStatus == Status.READY) {
      if (node instanceof ExecutableFlowBase) {
        final ExecutableFlowBase flow = ((ExecutableFlowBase) node);
        this.logger.info("Running flow '" + flow.getNestedId() + "'.");
        flow.setStatus(Status.RUNNING);
        flow.setStartTime(System.currentTimeMillis());
        prepareJobProperties(flow);

        for (final String startNodeId : ((ExecutableFlowBase) node).getStartNodes()) {
          final ExecutableNode startNode = flow.getExecutableNode(startNodeId);
          runReadyJob(startNode);
        }
      } else {
        runExecutableNode(node);
      }
    }
    return true;
  }

  private boolean retryJobIfPossible(final ExecutableNode node) {
    if (node instanceof ExecutableFlowBase) {
      return false;
    }

    if (node.getRetries() > node.getAttempt()) {
      this.logger.info("Job '" + node.getId() + "' will be retried. Attempt "
          + node.getAttempt() + " of " + node.getRetries());
      node.setDelayedExecution(node.getRetryBackoff());
      node.resetForRetry();
      return true;
    } else {
      if (node.getRetries() > 0) {
        this.logger.info("Job '" + node.getId() + "' has run out of retry attempts");
        // Setting delayed execution to 0 in case this is manually re-tried.
        node.setDelayedExecution(0);
      }

      return false;
    }
  }

  private void propagateStatus(final ExecutableFlowBase base, final Status status) {
    if (!Status.isStatusFinished(base.getStatus()) && base.getStatus() != Status.KILLING) {
      this.logger.info("Setting " + base.getNestedId() + " to " + status);
      base.setStatus(status);
      if (base.getParentFlow() != null) {
        propagateStatus(base.getParentFlow(), status);
      }
    }
  }

  private void finishExecutableNode(final ExecutableNode node) {
    this.finishedNodes.add(node);
    final EventData eventData = new EventData(node.getStatus(), node.getNestedId());
    fireEventListeners(Event.create(this, Type.JOB_FINISHED, eventData));
  }

  private void finalizeFlow(final ExecutableFlowBase flow) {
    final String id = flow == this.flow ? "" : flow.getNestedId();

    // If it's not the starting flow, we'll create set of output props
    // for the finished flow.
    boolean succeeded = true;
    Props previousOutput = null;

    for (final String end : flow.getEndNodes()) {
      final ExecutableNode node = flow.getExecutableNode(end);

      if (node.getStatus() == Status.KILLED
          || node.getStatus() == Status.KILLING
          || node.getStatus() == Status.FAILED
          || node.getStatus() == Status.CANCELLED) {
        succeeded = false;
      }

      Props output = node.getOutputProps();
      if (output != null) {
        output = Props.clone(output);
        output.setParent(previousOutput);
        previousOutput = output;
      }
    }

    flow.setOutputProps(previousOutput);
    if (!succeeded && (flow.getStatus() == Status.RUNNING)) {
      flow.setStatus(Status.KILLED);
    }

    flow.setEndTime(System.currentTimeMillis());
    flow.setUpdateTime(System.currentTimeMillis());
    final long durationSec = (flow.getEndTime() - flow.getStartTime()) / 1000;
    switch (flow.getStatus()) {
      case FAILED_FINISHING:
        this.logger.info("Setting flow '" + id + "' status to FAILED in "
            + durationSec + " seconds");
        flow.setStatus(Status.FAILED);
        break;
      case KILLING:
        this.logger
            .info("Setting flow '" + id + "' status to KILLED in " + durationSec + " seconds");
        flow.setStatus(Status.KILLED);
        break;
      case FAILED:
      case KILLED:
      case CANCELLED:
      case FAILED_SUCCEEDED:
        this.logger.info("Flow '" + id + "' is set to " + flow.getStatus().toString()
            + " in " + durationSec + " seconds");
        break;
      default:
        flow.setStatus(Status.SUCCEEDED);
        this.logger.info("Flow '" + id + "' is set to " + flow.getStatus().toString()
            + " in " + durationSec + " seconds");
    }

    // If the finalized flow is actually the top level flow, than we finish
    // the main loop.
    if (flow instanceof ExecutableFlow) {
      this.flowFinished = true;
    }
  }

  private void prepareJobProperties(final ExecutableNode node) throws IOException {
    if (node instanceof ExecutableFlow) {
      return;
    }

    Props props = null;
    // 1. Shared properties (i.e. *.properties) for the jobs only. This takes
    // the
    // least precedence
    if (!(node instanceof ExecutableFlowBase)) {
      final String sharedProps = node.getPropsSource();
      if (sharedProps != null) {
        props = this.sharedProps.get(sharedProps);
      }
    }

    // The following is the hiearchical ordering of dependency resolution
    // 2. Parent Flow Properties
    final ExecutableFlowBase parentFlow = node.getParentFlow();
    if (parentFlow != null) {
      final Props flowProps = Props.clone(parentFlow.getInputProps());
      flowProps.setEarliestAncestor(props);
      props = flowProps;
    }

    // 3. Output Properties. The call creates a clone, so we can overwrite it.
    final Props outputProps = collectOutputProps(node);
    if (outputProps != null) {
      outputProps.setEarliestAncestor(props);
      props = outputProps;
    }

    // 4. The job source.
    final Props jobSource = loadJobProps(node);
    if (jobSource != null) {
      jobSource.setParent(props);
      props = jobSource;
    }

    node.setInputProps(props);
  }

  /**
   * @param props This method is to put in any job properties customization before feeding to the
   * job.
   */
  private void customizeJobProperties(final Props props) {
    final boolean memoryCheck = this.flow.getExecutionOptions().getMemoryCheck();
    props.put(ProcessJob.AZKABAN_MEMORY_CHECK, Boolean.toString(memoryCheck));
  }

  private Props loadJobProps(final ExecutableNode node) throws IOException {
    Props props = null;
    final String source = node.getJobSource();
    if (source == null) {
      return null;
    }

    // load the override props if any
    try {
      props =
          this.projectLoader.fetchProjectProperty(this.flow.getProjectId(),
              this.flow.getVersion(), node.getId() + ".jor");
    } catch (final ProjectManagerException e) {
      e.printStackTrace();
      this.logger.error("Error loading job override property for job "
          + node.getId());
    }

    final File path = new File(this.execDir, source);
    if (props == null) {
      // if no override prop, load the original one on disk
      try {
        props = new Props(null, path);
      } catch (final IOException e) {
        e.printStackTrace();
        this.logger.error("Error loading job file " + source + " for job "
            + node.getId());
      }
    }
    // setting this fake source as this will be used to determine the location
    // of log files.
    if (path.getPath() != null) {
      props.setSource(path.getPath());
    }

    customizeJobProperties(props);

    return props;
  }

  @SuppressWarnings("FutureReturnValueIgnored")
  private void runExecutableNode(final ExecutableNode node) throws IOException {
    // Collect output props from the job's dependencies.
    prepareJobProperties(node);

    node.setStatus(Status.QUEUED);
    final JobRunner runner = createJobRunner(node);
    this.logger.info("Submitting job '" + node.getNestedId() + "' to run.");
    try {
      this.executorService.submit(runner);
      this.activeJobRunners.add(runner);
    } catch (final RejectedExecutionException e) {
      this.logger.error(e);
    }
  }

  /**
   * Determines what the state of the next node should be. Returns null if the node should not be
   * run.
   */
  public Status getImpliedStatus(final ExecutableNode node) {
    // If it's running or finished with 'SUCCEEDED', than don't even
    // bother starting this job.
    if (Status.isStatusRunning(node.getStatus())
        || node.getStatus() == Status.SUCCEEDED) {
      return null;
    }

    // Go through the node's dependencies. If all of the previous job's
    // statuses is finished and not FAILED or KILLED, than we can safely
    // run this job.
    final ExecutableFlowBase flow = node.getParentFlow();
    boolean shouldKill = false;
    for (final String dependency : node.getInNodes()) {
      final ExecutableNode dependencyNode = flow.getExecutableNode(dependency);
      final Status depStatus = dependencyNode.getStatus();

      if (!Status.isStatusFinished(depStatus)) {
        return null;
      } else if (depStatus == Status.FAILED || depStatus == Status.CANCELLED
          || depStatus == Status.KILLED) {
        // We propagate failures as KILLED states.
        shouldKill = true;
      }
    }

    // If it's disabled but ready to run, we want to make sure it continues
    // being disabled.
    if (node.getStatus() == Status.DISABLED
        || node.getStatus() == Status.SKIPPED) {
      return Status.SKIPPED;
    }

    // If the flow has failed, and we want to finish only the currently running
    // jobs, we just
    // kill everything else. We also kill, if the flow has been cancelled.
    if (this.flowFailed
        && this.failureAction == ExecutionOptions.FailureAction.FINISH_CURRENTLY_RUNNING) {
      return Status.CANCELLED;
    } else if (shouldKill || isKilled()) {
      return Status.CANCELLED;
    }

    // All good to go, ready to run.
    return Status.READY;
  }

  private Props collectOutputProps(final ExecutableNode node) {
    Props previousOutput = null;
    // Iterate the in nodes again and create the dependencies
    for (final String dependency : node.getInNodes()) {
      Props output =
          node.getParentFlow().getExecutableNode(dependency).getOutputProps();
      if (output != null) {
        output = Props.clone(output);
        output.setParent(previousOutput);
        previousOutput = output;
      }
    }

    return previousOutput;
  }

  private JobRunner createJobRunner(final ExecutableNode node) {
    // Load job file.
    final File path = new File(this.execDir, node.getJobSource());

    final JobRunner jobRunner =
        new JobRunner(node, path.getParentFile(), this.executorLoader,
            this.jobtypeManager, this.azkabanProps);
    if (this.watcher != null) {
      jobRunner.setPipeline(this.watcher, this.pipelineLevel);
    }
    if (this.validateUserProxy) {
      jobRunner.setValidatedProxyUsers(this.proxyUsers);
    }

    jobRunner.setDelayStart(node.getDelayedExecution());
    jobRunner.setLogSettings(this.logger, this.jobLogFileSize, this.jobLogNumFiles);
    jobRunner.addListener(this.listener);

    if (JobCallbackManager.isInitialized()) {
      jobRunner.addListener(JobCallbackManager.getInstance());
    }

    configureJobLevelMetrics(jobRunner);

    return jobRunner;
  }

  /**
   * Configure Azkaban metrics tracking for a new jobRunner instance
   */
  private void configureJobLevelMetrics(final JobRunner jobRunner) {
    this.logger.info("Configuring Azkaban metrics tracking for jobrunner object");
    if (MetricReportManager.isAvailable()) {
      final MetricReportManager metricManager = MetricReportManager.getInstance();

      // Adding NumRunningJobMetric listener
      jobRunner.addListener((NumRunningJobMetric) metricManager
          .getMetricFromName(NumRunningJobMetric.NUM_RUNNING_JOB_METRIC_NAME));

      // Adding NumFailedJobMetric listener
      jobRunner.addListener((NumFailedJobMetric) metricManager
          .getMetricFromName(NumFailedJobMetric.NUM_FAILED_JOB_METRIC_NAME));

    }

    jobRunner.addListener(JmxJobMBeanManager.getInstance());
  }

  public void pause(final String user) {
    synchronized (this.mainSyncObj) {
      if (!this.flowFinished) {
        this.logger.info("Flow paused by " + user);
        this.flowPaused = true;
        this.flow.setStatus(Status.PAUSED);

        updateFlow();
      } else {
        this.logger.info("Cannot pause finished flow. Called by user " + user);
      }
    }

    interrupt();
  }

  public void resume(final String user) {
    synchronized (this.mainSyncObj) {
      if (!this.flowPaused) {
        this.logger.info("Cannot resume flow that isn't paused");
      } else {
        this.logger.info("Flow resumed by " + user);
        this.flowPaused = false;
        if (this.flowFailed) {
          this.flow.setStatus(Status.FAILED_FINISHING);
        } else if (this.flowKilled) {
          this.flow.setStatus(Status.KILLING);
        } else {
          this.flow.setStatus(Status.RUNNING);
        }

        updateFlow();
      }
    }

    interrupt();
  }

  public void kill(final String user) {
    this.logger.info("Flow killed by " + user);
    kill();
  }

  public void kill() {
    synchronized (this.mainSyncObj) {
      if (this.flowKilled) {
        return;
      }
      this.logger.info("Kill has been called on flow " + this.execId);
      this.flow.setStatus(Status.KILLING);
      // If the flow is paused, then we'll also unpause
      this.flowPaused = false;
      this.flowKilled = true;

      if (this.watcher != null) {
        this.logger.info("Watcher is attached. Stopping watcher.");
        this.watcher.stopWatcher();
        this.logger
            .info("Watcher cancelled status is " + this.watcher.isWatchCancelled());
      }

      this.logger.info("Killing " + this.activeJobRunners.size() + " jobs.");
      for (final JobRunner runner : this.activeJobRunners) {
        runner.kill();
      }
      updateFlow();
    }
    interrupt();
  }

  public void retryFailures(final String user) {
    synchronized (this.mainSyncObj) {
      this.logger.info("Retrying failures invoked by " + user);
      this.retryFailedJobs = true;
      interrupt();
    }
  }

  private void resetFailedState(final ExecutableFlowBase flow,
      final List<ExecutableNode> nodesToRetry) {
    // bottom up
    final LinkedList<ExecutableNode> queue = new LinkedList<>();
    for (final String id : flow.getEndNodes()) {
      final ExecutableNode node = flow.getExecutableNode(id);
      queue.add(node);
    }

    long maxStartTime = -1;
    while (!queue.isEmpty()) {
      final ExecutableNode node = queue.poll();
      final Status oldStatus = node.getStatus();
      maxStartTime = Math.max(node.getStartTime(), maxStartTime);

      final long currentTime = System.currentTimeMillis();
      if (node.getStatus() == Status.SUCCEEDED) {
        // This is a candidate parent for restart
        nodesToRetry.add(node);
        continue;
      } else if (node.getStatus() == Status.RUNNING) {
        continue;
      } else if (node.getStatus() == Status.KILLING) {
        continue;
      } else if (node.getStatus() == Status.SKIPPED) {
        node.setStatus(Status.DISABLED);
        node.setEndTime(-1);
        node.setStartTime(-1);
        node.setUpdateTime(currentTime);
      } else if (node instanceof ExecutableFlowBase) {
        final ExecutableFlowBase base = (ExecutableFlowBase) node;
        switch (base.getStatus()) {
          case CANCELLED:
            node.setStatus(Status.READY);
            node.setEndTime(-1);
            node.setStartTime(-1);
            node.setUpdateTime(currentTime);
            // Break out of the switch. We'll reset the flow just like a normal
            // node
            break;
          case KILLED:
          case FAILED:
          case FAILED_FINISHING:
            resetFailedState(base, nodesToRetry);
            continue;
          default:
            // Continue the while loop. If the job is in a finished state that's
            // not
            // a failure, we don't want to reset the job.
            continue;
        }
      } else if (node.getStatus() == Status.CANCELLED) {
        // Not a flow, but killed
        node.setStatus(Status.READY);
        node.setStartTime(-1);
        node.setEndTime(-1);
        node.setUpdateTime(currentTime);
      } else if (node.getStatus() == Status.FAILED
          || node.getStatus() == Status.KILLED) {
        node.resetForRetry();
        nodesToRetry.add(node);
      }

      if (!(node instanceof ExecutableFlowBase)
          && node.getStatus() != oldStatus) {
        this.logger.info("Resetting job '" + node.getNestedId() + "' from "
            + oldStatus + " to " + node.getStatus());
      }

      for (final String inId : node.getInNodes()) {
        final ExecutableNode nodeUp = flow.getExecutableNode(inId);
        queue.add(nodeUp);
      }
    }

    // At this point, the following code will reset the flow
    final Status oldFlowState = flow.getStatus();
    if (maxStartTime == -1) {
      // Nothing has run inside the flow, so we assume the flow hasn't even
      // started running yet.
      flow.setStatus(Status.READY);
    } else {
      flow.setStatus(Status.RUNNING);

      // Add any READY start nodes. Usually it means the flow started, but the
      // start node has not.
      for (final String id : flow.getStartNodes()) {
        final ExecutableNode node = flow.getExecutableNode(id);
        if (node.getStatus() == Status.READY
            || node.getStatus() == Status.DISABLED) {
          nodesToRetry.add(node);
        }
      }
    }
    flow.setUpdateTime(System.currentTimeMillis());
    flow.setEndTime(-1);
    this.logger.info("Resetting flow '" + flow.getNestedId() + "' from "
        + oldFlowState + " to " + flow.getStatus());
  }

  private void interrupt() {
<<<<<<< HEAD
    flowRunnerThread.interrupt();
  }

  private class JobRunnerEventListener implements EventListener {
    public JobRunnerEventListener() {
    }

    @Override
    public synchronized void handleEvent(Event event) {
      JobRunner runner = (JobRunner) event.getRunner();

      if (event.getType() == Type.JOB_STATUS_CHANGED) {
        updateFlow();
      }
      else if (event.getType() == Type.JOB_FINISHED) {
        ExecutableNode node = runner.getNode();
        EventData eventData = event.getData();
        long seconds = (node.getEndTime() - node.getStartTime()) / 1000;
        synchronized (mainSyncObj) {
          logger.info("Job " + eventData.getNestedId() + " finished with status "
              + eventData.getStatus() + " in " + seconds + " seconds");

          // Cancellation is handled in the main thread, but if the flow is
          // paused, the main thread is paused too.
          // This unpauses the flow for cancellation.
          if (flowPaused && eventData.getStatus() == Status.FAILED
              && failureAction == FailureAction.CANCEL_ALL) {
            flowPaused = false;
          }

          finishedNodes.add(node);
          node.getParentFlow().setUpdateTime(System.currentTimeMillis());
          activeJobRunners.remove(runner);
          interrupt();
          fireEventListeners(event);
        }
      }
      else if (event.getType() == Type.JOB_STARTED) {
        // add job level checker
        TriggerManager triggerManager = ServiceProvider.SERVICE_PROVIDER.getInstance(TriggerManager.class);
        triggerManager.addTrigger(flow.getExecutionId(), SlaOption.getJobLevelSLAOptions(flow));
      }
    }
=======
    this.flowRunnerThread.interrupt();
>>>>>>> 8c67c590
  }

  public boolean isKilled() {
    return this.flowKilled;
  }

  public ExecutableFlow getExecutableFlow() {
    return this.flow;
  }

  public File getFlowLogFile() {
    return this.logFile;
  }

  public File getJobLogFile(final String jobId, final int attempt) {
    final ExecutableNode node = this.flow.getExecutableNodePath(jobId);
    final File path = new File(this.execDir, node.getJobSource());

    final String logFileName = JobRunner.createLogFileName(node, attempt);
    final File logFile = new File(path.getParentFile(), logFileName);

    if (!logFile.exists()) {
      return null;
    }

    return logFile;
  }

  public File getJobAttachmentFile(final String jobId, final int attempt) {
    final ExecutableNode node = this.flow.getExecutableNodePath(jobId);
    final File path = new File(this.execDir, node.getJobSource());

    final String attachmentFileName =
        JobRunner.createAttachmentFileName(node, attempt);
    final File attachmentFile = new File(path.getParentFile(), attachmentFileName);
    if (!attachmentFile.exists()) {
      return null;
    }
    return attachmentFile;
  }

  public File getJobMetaDataFile(final String jobId, final int attempt) {
    final ExecutableNode node = this.flow.getExecutableNodePath(jobId);
    final File path = new File(this.execDir, node.getJobSource());

    final String metaDataFileName = JobRunner.createMetaDataFileName(node, attempt);
    final File metaDataFile = new File(path.getParentFile(), metaDataFileName);

    if (!metaDataFile.exists()) {
      return null;
    }

    return metaDataFile;
  }

  public boolean isRunnerThreadAlive() {
    if (this.flowRunnerThread != null) {
      return this.flowRunnerThread.isAlive();
    }
    return false;
  }

  public boolean isThreadPoolShutdown() {
    return this.executorService.isShutdown();
  }

  public int getNumRunningJobs() {
    return this.activeJobRunners.size();
  }

  public int getExecutionId() {
    return this.execId;
  }

  private class JobRunnerEventListener implements EventListener {

    public JobRunnerEventListener() {
    }

    @Override
    public synchronized void handleEvent(final Event event) {

      if (event.getType() == Type.JOB_STATUS_CHANGED) {
        updateFlow();
      } else if (event.getType() == Type.JOB_FINISHED) {
        final JobRunner runner = (JobRunner) event.getRunner();
        final ExecutableNode node = runner.getNode();
        final EventData eventData = event.getData();
        final long seconds = (node.getEndTime() - node.getStartTime()) / 1000;
        synchronized (FlowRunner.this.mainSyncObj) {
          FlowRunner.this.logger.info("Job " + eventData.getNestedId() + " finished with status "
              + eventData.getStatus() + " in " + seconds + " seconds");

          // Cancellation is handled in the main thread, but if the flow is
          // paused, the main thread is paused too.
          // This unpauses the flow for cancellation.
          if (FlowRunner.this.flowPaused && eventData.getStatus() == Status.FAILED
              && FlowRunner.this.failureAction == FailureAction.CANCEL_ALL) {
            FlowRunner.this.flowPaused = false;
          }

          FlowRunner.this.finishedNodes.add(node);
          node.getParentFlow().setUpdateTime(System.currentTimeMillis());
          interrupt();
          fireEventListeners(event);
        }
      } else if (event.getType() == Type.JOB_STARTED) {
        // add job level checker
        final TriggerManager triggerManager = ServiceProvider.SERVICE_PROVIDER
            .getInstance(TriggerManager.class);
        triggerManager
            .addTrigger(FlowRunner.this.flow.getExecutionId(), SlaOption.getJobLevelSLAOptions(
                FlowRunner.this.flow));
      }
    }
  }

  public Set<JobRunner> getActiveJobRunners() {
    return ImmutableSet.copyOf(this.activeJobRunners);
  }
}<|MERGE_RESOLUTION|>--- conflicted
+++ resolved
@@ -16,35 +16,7 @@
 
 package azkaban.execapp;
 
-<<<<<<< HEAD
-import com.google.common.collect.ImmutableSet;
-import java.io.File;
-import java.io.IOException;
-import java.util.ArrayList;
-import java.util.Collections;
-import java.util.HashMap;
-import java.util.HashSet;
-import java.util.LinkedList;
-import java.util.List;
-import java.util.Map;
-import java.util.Set;
-import java.util.concurrent.ConcurrentHashMap;
-import java.util.concurrent.ExecutorService;
-import java.util.concurrent.Executors;
-import java.util.concurrent.RejectedExecutionException;
-
-import org.apache.log4j.Appender;
-import org.apache.log4j.FileAppender;
-import org.apache.log4j.Layout;
-import org.apache.log4j.Logger;
-import org.apache.log4j.PatternLayout;
-
 import azkaban.ServiceProvider;
-import azkaban.sla.SlaOption;
-import azkaban.Constants;
-=======
-import azkaban.ServiceProvider;
->>>>>>> 8c67c590
 import azkaban.event.Event;
 import azkaban.event.Event.Type;
 import azkaban.event.EventData;
@@ -1056,8 +1028,7 @@
   }
 
   private void interrupt() {
-<<<<<<< HEAD
-    flowRunnerThread.interrupt();
+    this.flowRunnerThread.interrupt();
   }
 
   private class JobRunnerEventListener implements EventListener {
@@ -1100,9 +1071,6 @@
         triggerManager.addTrigger(flow.getExecutionId(), SlaOption.getJobLevelSLAOptions(flow));
       }
     }
-=======
-    this.flowRunnerThread.interrupt();
->>>>>>> 8c67c590
   }
 
   public boolean isKilled() {
