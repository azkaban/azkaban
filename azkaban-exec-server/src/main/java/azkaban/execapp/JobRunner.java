--- conflicted
+++ resolved
@@ -344,11 +344,7 @@
         this.azkabanProps
             .getString(Constants.ConfigurationKeys.AZKABAN_SERVER_LOGGING_KAFKA_TOPIC));
 
-<<<<<<< HEAD
-    final String layoutString = LogUtil.createLogPatternLayoutJsonString(props, jobId);
-=======
-    final JSONObject layout = LogUtil.createLogPatternLayoutJsonObject(this.props, this.jobId);
->>>>>>> d3a7d315
+    final String layoutString = LogUtil.createLogPatternLayoutJsonString(this.props, this.jobId);
 
     kafkaProducer.setLayout(new PatternLayoutEscaped(layoutString));
     kafkaProducer.activateOptions();
