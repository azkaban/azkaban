/*
 * Copyright 2017 LinkedIn Corp.
 *
 * Licensed under the Apache License, Version 2.0 (the "License"); you may not
 * use this file except in compliance with the License. You may obtain a copy of
 * the License at
 *
 * http://www.apache.org/licenses/LICENSE-2.0
 *
 * Unless required by applicable law or agreed to in writing, software
 * distributed under the License is distributed on an "AS IS" BASIS, WITHOUT
 * WARRANTIES OR CONDITIONS OF ANY KIND, either express or implied. See the
 * License for the specific language governing permissions and limitations under
 * the License.
 */

package azkaban.execapp;

import azkaban.execapp.metric.ProjectCacheHitRatio;
import azkaban.metrics.MetricsManager;
import com.codahale.metrics.Timer;
import javax.inject.Inject;
import javax.inject.Singleton;

/**
 * This class ExecMetrics is in charge of collecting metrics from executors.
 */
@Singleton
public class ExecMetrics {
  public static final String NUM_RUNNING_FLOWS_NAME = "EXEC-NumRunningFlows";
  public static final String NUM_QUEUED_FLOWS_NAME = "EXEC-NumQueuedFlows";
  public static final String PROJECT_DIR_CACHE_HIT_RATIO_NAME = "EXEC-ProjectDirCacheHitRatio";
  public static final String FLOW_SETUP_TIMER_NAME = "EXEC-flow-setup-timer";

  private final MetricsManager metricsManager;
<<<<<<< HEAD
  private Timer flowSetupTimer;
=======
  private final ProjectCacheHitRatio projectCacheHitRatio;
>>>>>>> 774cfaaf

  @Inject
  ExecMetrics(final MetricsManager metricsManager) {
    this.metricsManager = metricsManager;
    // setup project cache ratio metrics
    this.projectCacheHitRatio = new ProjectCacheHitRatio();
    metricsManager.addGauge("EXEC-ProjectDirCacheHitRatio",
        this.projectCacheHitRatio::getRatio);
  }

<<<<<<< HEAD
  public void setupStaticMetrics() {
    this.flowSetupTimer = this.metricsManager.addTimer(FLOW_SETUP_TIMER_NAME);
=======
  ProjectCacheHitRatio getProjectCacheHitRatio() {
    return this.projectCacheHitRatio;
>>>>>>> 774cfaaf
  }

  public void addFlowRunnerManagerMetrics(final FlowRunnerManager flowRunnerManager) {
    this.metricsManager
        .addGauge(NUM_RUNNING_FLOWS_NAME, flowRunnerManager::getNumRunningFlows);
    this.metricsManager
<<<<<<< HEAD
        .addGauge(NUM_QUEUED_FLOWS_NAME, flowRunnerManager::getNumQueuedFlows);
    this.metricsManager
        .addGauge(PROJECT_DIR_CACHE_HIT_RATIO_NAME, flowRunnerManager::getProjectDirCacheHitRatio);
=======
        .addGauge("EXEC-NumQueuedFlows", flowRunnerManager::getNumQueuedFlows);
>>>>>>> 774cfaaf
  }

  /**
   * @return the {@link Timer.Context} for the timer.
   */
  public Timer.Context getFlowSetupTimerContext() { return this.flowSetupTimer.time(); }
}<|MERGE_RESOLUTION|>--- conflicted
+++ resolved
@@ -33,11 +33,8 @@
   public static final String FLOW_SETUP_TIMER_NAME = "EXEC-flow-setup-timer";
 
   private final MetricsManager metricsManager;
-<<<<<<< HEAD
   private Timer flowSetupTimer;
-=======
   private final ProjectCacheHitRatio projectCacheHitRatio;
->>>>>>> 774cfaaf
 
   @Inject
   ExecMetrics(final MetricsManager metricsManager) {
@@ -48,26 +45,17 @@
         this.projectCacheHitRatio::getRatio);
   }
 
-<<<<<<< HEAD
   public void setupStaticMetrics() {
     this.flowSetupTimer = this.metricsManager.addTimer(FLOW_SETUP_TIMER_NAME);
-=======
   ProjectCacheHitRatio getProjectCacheHitRatio() {
     return this.projectCacheHitRatio;
->>>>>>> 774cfaaf
   }
 
   public void addFlowRunnerManagerMetrics(final FlowRunnerManager flowRunnerManager) {
     this.metricsManager
         .addGauge(NUM_RUNNING_FLOWS_NAME, flowRunnerManager::getNumRunningFlows);
     this.metricsManager
-<<<<<<< HEAD
         .addGauge(NUM_QUEUED_FLOWS_NAME, flowRunnerManager::getNumQueuedFlows);
-    this.metricsManager
-        .addGauge(PROJECT_DIR_CACHE_HIT_RATIO_NAME, flowRunnerManager::getProjectDirCacheHitRatio);
-=======
-        .addGauge("EXEC-NumQueuedFlows", flowRunnerManager::getNumQueuedFlows);
->>>>>>> 774cfaaf
   }
 
   /**
