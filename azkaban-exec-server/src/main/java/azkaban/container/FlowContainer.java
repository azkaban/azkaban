--- conflicted
+++ resolved
@@ -86,19 +86,6 @@
 import org.slf4j.LoggerFactory;
 
 /**
-<<<<<<< HEAD
- * This class is the entrypoint for launching a flow execution in a container. It sets up the
- * Azkaban Properties, the DAO, injects all the required classes, sets up the execution directory
- * along with the project files, creates the FlowRunner and submits it to the executor service for
- * execution. It assumes that their is a certain directory structure consisting of all the
- * dependencies. 1.The dependencies such as Hadoop, Hive, Pig, and other libraries. 2.The jobtype
- * plugins are expected in "$AZ_HOME/plugins/jobtypes"> 3.The FlowContainer creates the project
- * directory named "project" which contains all the project dependencies. It also serves as
- * execution directory.
- * <p>
- * The Flow's status is DISPATCHING when FlowContainer is called. It's status is set to PREPARING
- * before FlowRunner is created. The rest of the state machine is handled by FlowRunner.
-=======
  *  This class is the entrypoint for launching a flow execution in a container.
  *  It sets up the Azkaban Properties, the DAO, injects all the required classes, sets up the
  *  execution directory along with the project files, creates the FlowRunner and submits it to
@@ -109,9 +96,8 @@
  *  3.The FlowContainer creates the project directory named "project" which contains all the
  *    project dependencies. It also serves as execution directory.
  *
- *  The flow execution's status is PREPARING when FlowContainer is called. It's status is set to
- *  RUNNING from FlowRunner. The rest of the state machine is handled by FlowRunner.
->>>>>>> f49d8654
+ *  The Flow's status is DISPATCHING when FlowContainer is called. It's status is set to
+ *  PREPARING before FlowRunner is created. The rest of the state machine is handled by FlowRunner.
  */
 public class FlowContainer {
 
@@ -301,6 +287,10 @@
           ". Terminating flow container launch");
     }
 
+    // Update the status of the flow from DISPATCHING to PREPARING
+    flow.setStatus(Status.PREPARING);
+    this.executorLoader.updateExecutableFlow(flow);
+
     createFlowRunner(flow);
     submitFlowRunner();
   }
