/*
 * Copyright 2017 LinkedIn Corp.
 *
 * Licensed under the Apache License, Version 2.0 (the "License"); you may not
 * use this file except in compliance with the License. You may obtain a copy of
 * the License at
 *
 * http://www.apache.org/licenses/LICENSE-2.0
 *
 * Unless required by applicable law or agreed to in writing, software
 * distributed under the License is distributed on an "AS IS" BASIS, WITHOUT
 * WARRANTIES OR CONDITIONS OF ANY KIND, either express or implied. See the
 * License for the specific language governing permissions and limitations under
 * the License.
 *
 */

package azkaban.execapp;

import static org.assertj.core.api.Assertions.assertThat;
import static org.assertj.core.api.Assertions.assertThatCode;
import static org.junit.Assert.assertTrue;
import static org.mockito.ArgumentMatchers.any;
import static org.mockito.ArgumentMatchers.anyInt;
import static org.mockito.Mockito.doNothing;
import static org.mockito.Mockito.mock;
import static org.mockito.Mockito.never;
import static org.mockito.Mockito.spy;
import static org.mockito.Mockito.verify;
import static org.mockito.Mockito.when;

import azkaban.execapp.FlowPreparer.ProjectCacheMetrics;
import azkaban.executor.ExecutableFlow;
import azkaban.executor.ExecutorManagerException;
import azkaban.project.ProjectFileHandler;
import azkaban.storage.StorageManager;
import azkaban.utils.FileIOUtils;
import java.io.File;
import java.nio.file.Files;
import java.nio.file.Path;
import java.nio.file.Paths;
import java.util.ArrayList;
import java.util.List;
import java.util.concurrent.ExecutorService;
import java.util.concurrent.Executors;
import java.util.concurrent.Future;
import org.junit.Before;
import org.junit.Rule;
import org.junit.Test;
import org.junit.rules.TemporaryFolder;


public class FlowPreparerTest {

  public static final String SAMPLE_FLOW_01 = "sample_flow_01";

  @Rule
  public TemporaryFolder temporaryFolder = new TemporaryFolder();
  private File executionsDir;
  private File projectsDir;
  private FlowPreparer instance;

  private StorageManager createMockStorageManager() {
    final ClassLoader classLoader = getClass().getClassLoader();
    final File file = new File(classLoader.getResource(SAMPLE_FLOW_01 + ".zip").getFile());

    final ProjectFileHandler projectFileHandler = mock(ProjectFileHandler.class);
    when(projectFileHandler.getFileType()).thenReturn("zip");
    when(projectFileHandler.getLocalFile()).thenReturn(file);

    final StorageManager storageManager = mock(StorageManager.class);
    when(storageManager.getProjectFile(anyInt(), anyInt())).thenReturn(projectFileHandler);
    return storageManager;
  }

  private ExecutableFlow mockExecutableFlow(final int execId, final int projectId,
      final int version) {
    final ExecutableFlow executableFlow = mock(ExecutableFlow.class);
    when(executableFlow.getExecutionId()).thenReturn(execId);
    when(executableFlow.getProjectId()).thenReturn(projectId);
    when(executableFlow.getVersion()).thenReturn(version);
    return executableFlow;
  }

  @Before
  public void setUp() throws Exception {
    this.executionsDir = this.temporaryFolder.newFolder("executions");
    this.projectsDir = this.temporaryFolder.newFolder("projects");

    this.instance = spy(
        new FlowPreparer(createMockStorageManager(), this.executionsDir, this.projectsDir, null));
    doNothing().when(this.instance).updateLastModifiedTime(any());
  }

  @Test
<<<<<<< HEAD
  public void testProjectDirSizeIsSet() throws Exception {
    final ProjectDirectoryMetadata proj = new ProjectDirectoryMetadata(12, 34,
        new File(this.projectsDir, SAMPLE_FLOW_01));

    final File tmp = this.instance.downloadProjectIfNotExists(proj);
=======
  public void testSetupProject() throws Exception {
    final ProjectVersion pv = new ProjectVersion(12, 34,
        new File(this.projectsDir, "sample_project_01"));
    this.instance.setupProject(pv, 123);
>>>>>>> 562282b9

    final long actualDirSize = 1048835;

    assertThat(proj.getDirSizeInByte()).isEqualTo(actualDirSize);
    assertThat(FileIOUtils.readNumberFromFile(
        Paths.get(tmp.getPath(), FlowPreparer.PROJECT_DIR_SIZE_FILE_NAME)))
        .isEqualTo(actualDirSize);
  }

  @Test
<<<<<<< HEAD
  public void testDownloadingProjectIfNotExists() throws Exception {
    final ProjectDirectoryMetadata proj = new ProjectDirectoryMetadata(12, 34,
        new File(this.projectsDir, SAMPLE_FLOW_01));
    final File tmp = this.instance.downloadProjectIfNotExists(proj);
=======
  public void testSetupProjectTouchesTheDirSizeFile() throws Exception {
    //verifies setup project touches project dir size file.
    final ProjectVersion pv = new ProjectVersion(12, 34,
        new File(this.projectsDir, "sample_project_01"));

    //setup project 1st time will not do touch
    this.instance.setupProject(pv, 124);
    verify(this.instance, never()).touchIfExists(
        Paths.get(pv.getInstalledDir().getPath(), FlowPreparer.PROJECT_DIR_SIZE_FILE_NAME));

    this.instance.setupProject(pv, 125);
    verify(this.instance).touchIfExists(
        Paths.get(pv.getInstalledDir().getPath(), FlowPreparer.PROJECT_DIR_SIZE_FILE_NAME));
  }
>>>>>>> 562282b9

    final Path projectDirSizeFile = Paths.get(proj.getInstalledDir().getPath(),
        FlowPreparer.PROJECT_DIR_SIZE_FILE_NAME);

    verify(this.instance, never()).updateLastModifiedTime(projectDirSizeFile);
    assertThat(tmp).isNotNull();
    assertThat(tmp.list()).contains(SAMPLE_FLOW_01);
  }

  @Test
  public void testNotDownloadingProjectIfExists() throws Exception {
    final ProjectDirectoryMetadata proj = new ProjectDirectoryMetadata(12, 34,
        new File(this.projectsDir, SAMPLE_FLOW_01));
    File tmp = this.instance.downloadProjectIfNotExists(proj);
    Files.move(tmp.toPath(), proj.getInstalledDir().toPath());

    // Try downloading the same project again
    tmp = this.instance.downloadProjectIfNotExists(proj);

    final Path projectDirSizeFile = Paths.get(proj.getInstalledDir().getPath(),
        FlowPreparer.PROJECT_DIR_SIZE_FILE_NAME);

    verify(this.instance).updateLastModifiedTime(projectDirSizeFile);
    assertThat(tmp).isNull();
  }

  @Test
  public void testSetupFlowByMultipleThreads() {
    final int threadNum = 4;

    final ExecutableFlow[] executableFlows = new ExecutableFlow[]{
        mockExecutableFlow(1, 12, 34),
        mockExecutableFlow(2, 12, 34),
        mockExecutableFlow(3, 12, 34),
        mockExecutableFlow(4, 12, 34)
    };

    final ExecutorService service = Executors.newFixedThreadPool(threadNum);

    final List<Future> futures = new ArrayList<>();
    for (int i = 0; i < threadNum; i++) {
      final int finalI = i;
      futures.add(service.submit(() -> {
        assertThatCode(() -> this.instance.setup(executableFlows[finalI])
        ).doesNotThrowAnyException();
      }));
    }

<<<<<<< HEAD
    for (final Future future : futures) {
      assertThatCode(() -> future.get()).doesNotThrowAnyException();
=======
    //when
    final List<File> expectedRemainingFiles = new ArrayList<>();
    for (int i = 1; i <= 3; i++) {
      final int projectId = i;
      final int version = 1;
      final ProjectVersion pv = new ProjectVersion(projectId, version, null);
      installedProjects.put(new Pair<>(projectId, version), pv);
      flowPreparer.setupProject(pv, 126);
      expectedRemainingFiles.add(pv.getInstalledDir());
>>>>>>> 562282b9
    }

    service.shutdownNow();
    for (final ExecutableFlow flow : executableFlows) {
      final File execDir = new File(this.executionsDir, String.valueOf(flow.getExecutionId()));
      assertTrue(execDir.exists());
      assertTrue(new File(execDir, SAMPLE_FLOW_01).exists());
    }
  }

  @Test
<<<<<<< HEAD
  public void testSetupFlow() throws ExecutorManagerException {
    final ExecutableFlow executableFlow = mock(ExecutableFlow.class);
    when(executableFlow.getExecutionId()).thenReturn(12345);
    when(executableFlow.getProjectId()).thenReturn(12);
    when(executableFlow.getVersion()).thenReturn(34);
=======
  public void testProjectCacheDirCleaner() throws IOException, InterruptedException {
    final Long projectDirMaxSize = 3L;

    //given
    final FlowPreparer flowPreparer = new FlowPreparer(createMockStorageManager(),
        this.executionsDir, this.projectsDir, projectDirMaxSize);

    //when
    final List<File> expectedRemainingFiles = new ArrayList<>();
    for (int i = 1; i <= 3; i++) {
      final int projectId = i;
      final int version = 1;
      final ProjectVersion pv = new ProjectVersion(projectId, version, null);
      flowPreparer.setupProject(pv, 127);

      if (i >= 2) {
        //the first file will be deleted
        expectedRemainingFiles.add(pv.getInstalledDir());
      }
      // last modified time of millis second granularity of a file is not supported by all file
      // systems, so sleep for 1 second between creation of each project dir to make their last
      // modified time different.
      Thread.sleep(1000);
    }
>>>>>>> 562282b9

    this.instance.setup(executableFlow);
    final File execDir = new File(this.executionsDir, "12345");
    assertTrue(execDir.exists());
    assertTrue(new File(execDir, SAMPLE_FLOW_01).exists());
  }


  @Test
  public void testProjectsCacheMetricsZeroHit() {
    //given
    final ProjectCacheMetrics cacheMetrics = new ProjectCacheMetrics();

    //when zero hit and zero miss then
    assertThat(cacheMetrics.getHitRatio()).isEqualTo(0);

    //when
    cacheMetrics.incrementCacheMiss();
    //then
    assertThat(cacheMetrics.getHitRatio()).isEqualTo(0);
  }

  @Test
  public void testProjectsCacheMetricsHit() {
    //given
    final ProjectCacheMetrics cacheMetrics = new ProjectCacheMetrics();

    //when one hit
    cacheMetrics.incrementCacheHit();
    //then
    assertThat(cacheMetrics.getHitRatio()).isEqualTo(1);

    //when one miss
    cacheMetrics.incrementCacheMiss();
    //then
    assertThat(cacheMetrics.getHitRatio()).isEqualTo(0.5);
  }
}<|MERGE_RESOLUTION|>--- conflicted
+++ resolved
@@ -93,18 +93,11 @@
   }
 
   @Test
-<<<<<<< HEAD
   public void testProjectDirSizeIsSet() throws Exception {
     final ProjectDirectoryMetadata proj = new ProjectDirectoryMetadata(12, 34,
         new File(this.projectsDir, SAMPLE_FLOW_01));
 
-    final File tmp = this.instance.downloadProjectIfNotExists(proj);
-=======
-  public void testSetupProject() throws Exception {
-    final ProjectVersion pv = new ProjectVersion(12, 34,
-        new File(this.projectsDir, "sample_project_01"));
-    this.instance.setupProject(pv, 123);
->>>>>>> 562282b9
+    final File tmp = this.instance.downloadProjectIfNotExists(proj, 123);
 
     final long actualDirSize = 1048835;
 
@@ -115,27 +108,10 @@
   }
 
   @Test
-<<<<<<< HEAD
   public void testDownloadingProjectIfNotExists() throws Exception {
     final ProjectDirectoryMetadata proj = new ProjectDirectoryMetadata(12, 34,
         new File(this.projectsDir, SAMPLE_FLOW_01));
-    final File tmp = this.instance.downloadProjectIfNotExists(proj);
-=======
-  public void testSetupProjectTouchesTheDirSizeFile() throws Exception {
-    //verifies setup project touches project dir size file.
-    final ProjectVersion pv = new ProjectVersion(12, 34,
-        new File(this.projectsDir, "sample_project_01"));
-
-    //setup project 1st time will not do touch
-    this.instance.setupProject(pv, 124);
-    verify(this.instance, never()).touchIfExists(
-        Paths.get(pv.getInstalledDir().getPath(), FlowPreparer.PROJECT_DIR_SIZE_FILE_NAME));
-
-    this.instance.setupProject(pv, 125);
-    verify(this.instance).touchIfExists(
-        Paths.get(pv.getInstalledDir().getPath(), FlowPreparer.PROJECT_DIR_SIZE_FILE_NAME));
-  }
->>>>>>> 562282b9
+    final File tmp = this.instance.downloadProjectIfNotExists(proj, 124);
 
     final Path projectDirSizeFile = Paths.get(proj.getInstalledDir().getPath(),
         FlowPreparer.PROJECT_DIR_SIZE_FILE_NAME);
@@ -149,11 +125,11 @@
   public void testNotDownloadingProjectIfExists() throws Exception {
     final ProjectDirectoryMetadata proj = new ProjectDirectoryMetadata(12, 34,
         new File(this.projectsDir, SAMPLE_FLOW_01));
-    File tmp = this.instance.downloadProjectIfNotExists(proj);
+    File tmp = this.instance.downloadProjectIfNotExists(proj, 125);
     Files.move(tmp.toPath(), proj.getInstalledDir().toPath());
 
     // Try downloading the same project again
-    tmp = this.instance.downloadProjectIfNotExists(proj);
+    tmp = this.instance.downloadProjectIfNotExists(proj, 126);
 
     final Path projectDirSizeFile = Paths.get(proj.getInstalledDir().getPath(),
         FlowPreparer.PROJECT_DIR_SIZE_FILE_NAME);
@@ -184,20 +160,8 @@
       }));
     }
 
-<<<<<<< HEAD
     for (final Future future : futures) {
       assertThatCode(() -> future.get()).doesNotThrowAnyException();
-=======
-    //when
-    final List<File> expectedRemainingFiles = new ArrayList<>();
-    for (int i = 1; i <= 3; i++) {
-      final int projectId = i;
-      final int version = 1;
-      final ProjectVersion pv = new ProjectVersion(projectId, version, null);
-      installedProjects.put(new Pair<>(projectId, version), pv);
-      flowPreparer.setupProject(pv, 126);
-      expectedRemainingFiles.add(pv.getInstalledDir());
->>>>>>> 562282b9
     }
 
     service.shutdownNow();
@@ -209,38 +173,11 @@
   }
 
   @Test
-<<<<<<< HEAD
   public void testSetupFlow() throws ExecutorManagerException {
     final ExecutableFlow executableFlow = mock(ExecutableFlow.class);
     when(executableFlow.getExecutionId()).thenReturn(12345);
     when(executableFlow.getProjectId()).thenReturn(12);
     when(executableFlow.getVersion()).thenReturn(34);
-=======
-  public void testProjectCacheDirCleaner() throws IOException, InterruptedException {
-    final Long projectDirMaxSize = 3L;
-
-    //given
-    final FlowPreparer flowPreparer = new FlowPreparer(createMockStorageManager(),
-        this.executionsDir, this.projectsDir, projectDirMaxSize);
-
-    //when
-    final List<File> expectedRemainingFiles = new ArrayList<>();
-    for (int i = 1; i <= 3; i++) {
-      final int projectId = i;
-      final int version = 1;
-      final ProjectVersion pv = new ProjectVersion(projectId, version, null);
-      flowPreparer.setupProject(pv, 127);
-
-      if (i >= 2) {
-        //the first file will be deleted
-        expectedRemainingFiles.add(pv.getInstalledDir());
-      }
-      // last modified time of millis second granularity of a file is not supported by all file
-      // systems, so sleep for 1 second between creation of each project dir to make their last
-      // modified time different.
-      Thread.sleep(1000);
-    }
->>>>>>> 562282b9
 
     this.instance.setup(executableFlow);
     final File execDir = new File(this.executionsDir, "12345");
