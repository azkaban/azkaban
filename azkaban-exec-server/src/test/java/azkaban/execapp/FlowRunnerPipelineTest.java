/*
 * Copyright 2017 LinkedIn Corp.
 *
 * Licensed under the Apache License, Version 2.0 (the "License"); you may not
 * use this file except in compliance with the License. You may obtain a copy of
 * the License at
 *
 * http://www.apache.org/licenses/LICENSE-2.0
 *
 * Unless required by applicable law or agreed to in writing, software
 * distributed under the License is distributed on an "AS IS" BASIS, WITHOUT
 * WARRANTIES OR CONDITIONS OF ANY KIND, either express or implied. See the
 * License for the specific language governing permissions and limitations under
 * the License.
 */

package azkaban.execapp;

import static org.mockito.Mockito.mock;

import azkaban.execapp.event.FlowWatcher;
import azkaban.execapp.event.LocalFlowWatcher;
import azkaban.execapp.jmx.JmxJobMBeanManager;
import azkaban.executor.ExecutableFlow;
import azkaban.executor.ExecutionOptions;
import azkaban.executor.ExecutorLoader;
import azkaban.executor.InteractiveTestJob;
import azkaban.executor.JavaJob;
import azkaban.executor.MockExecutorLoader;
import azkaban.executor.Status;
import azkaban.flow.Flow;
import azkaban.jobtype.JobTypeManager;
import azkaban.jobtype.JobTypePluginSet;
import azkaban.project.Project;
import azkaban.project.ProjectLoader;
<<<<<<< HEAD
import azkaban.test.Utils;
import azkaban.test.executions.ExecutionsTestUtil;
=======
import azkaban.spi.AzkabanEventReporter;
>>>>>>> c223adb6
import azkaban.utils.Props;
import java.io.File;
import java.util.HashMap;
import java.util.Map;
import org.apache.log4j.Logger;
import org.junit.Before;
import org.junit.Rule;
import org.junit.Test;
import org.junit.rules.TemporaryFolder;

/**
 * Flows in this test: joba jobb joba1 jobc->joba jobd->joba jobe->jobb,jobc,jobd jobf->jobe,joba1
 *
 * jobb = innerFlow innerJobA innerJobB->innerJobA innerJobC->innerJobB
 * innerFlow->innerJobB,innerJobC
 *
 * jobd=innerFlow2 innerFlow2->innerJobA
 *
 * @author rpark
 */
public class FlowRunnerPipelineTest extends FlowRunnerTestBase {

  private static int id = 101;
  private final Logger logger = Logger.getLogger(FlowRunnerTest2.class);
<<<<<<< HEAD
  @Rule
  public TemporaryFolder temporaryFolder = new TemporaryFolder();
=======
  private final AzkabanEventReporter azkabanEventReporter =
      EventReporterUtil.getTestAzkabanEventReporter();
>>>>>>> c223adb6
  private File workingDir;
  private JobTypeManager jobtypeManager;
  private ExecutorLoader fakeExecutorLoader;
  private Project project;
  private Map<String, Flow> flowMap;

  public FlowRunnerPipelineTest() {
  }

  @Before
  public void setUp() throws Exception {
    this.workingDir = this.temporaryFolder.newFolder();
    this.jobtypeManager =
        new JobTypeManager(null, null, this.getClass().getClassLoader());
    final JobTypePluginSet pluginSet = this.jobtypeManager.getJobTypePluginSet();

    pluginSet.addPluginClass("java", JavaJob.class);
    pluginSet.addPluginClass("test", InteractiveTestJob.class);
    this.fakeExecutorLoader = new MockExecutorLoader();
    this.project = new Project(1, "testProject");
    Utils.initServiceProvider();
    JmxJobMBeanManager.getInstance().initialize(new Props());

    final File dir = ExecutionsTestUtil.getFlowDir("embedded2");
    this.flowMap = FlowRunnerTestUtil
        .prepareProject(this.project, dir, this.logger, this.workingDir);

    InteractiveTestJob.clearTestJobs();
  }

  @Test
  public void testBasicPipelineLevel1Run() throws Exception {
    final EventCollectorListener eventCollector = new EventCollectorListener();
    final FlowRunner previousRunner =
        createFlowRunner(eventCollector, "jobf", "prev");

    final ExecutionOptions options = new ExecutionOptions();
    options.setPipelineExecutionId(previousRunner.getExecutableFlow()
        .getExecutionId());
    options.setPipelineLevel(1);
    final FlowWatcher watcher = new LocalFlowWatcher(previousRunner);
    final FlowRunner pipelineRunner =
        createFlowRunner(eventCollector, "jobf", "pipe", options);
    pipelineRunner.setFlowWatcher(watcher);

    // 1. START FLOW
    final ExecutableFlow pipelineFlow = pipelineRunner.getExecutableFlow();
    final ExecutableFlow previousFlow = previousRunner.getExecutableFlow();

    runFlowRunnerInThread(previousRunner);
    assertStatus(previousFlow, "joba", Status.RUNNING);
    assertStatus(previousFlow, "joba", Status.RUNNING);
    assertStatus(previousFlow, "joba1", Status.RUNNING);

    runFlowRunnerInThread(pipelineRunner);
    assertStatus(pipelineFlow, "joba", Status.QUEUED);
    assertStatus(pipelineFlow, "joba1", Status.QUEUED);

    InteractiveTestJob.getTestJob("prev:joba").succeedJob();
    assertStatus(previousFlow, "joba", Status.SUCCEEDED);
    assertStatus(previousFlow, "jobb", Status.RUNNING);
    assertStatus(previousFlow, "jobb:innerJobA", Status.RUNNING);
    assertStatus(previousFlow, "jobd", Status.RUNNING);
    assertStatus(previousFlow, "jobc", Status.RUNNING);
    assertStatus(previousFlow, "jobd:innerJobA", Status.RUNNING);
    assertStatus(pipelineFlow, "joba", Status.RUNNING);

    InteractiveTestJob.getTestJob("prev:jobb:innerJobA").succeedJob();
    assertStatus(previousFlow, "jobb:innerJobA", Status.SUCCEEDED);
    assertStatus(previousFlow, "jobb:innerJobB", Status.RUNNING);
    assertStatus(previousFlow, "jobb:innerJobC", Status.RUNNING);

    InteractiveTestJob.getTestJob("pipe:joba").succeedJob();
    assertStatus(pipelineFlow, "joba", Status.SUCCEEDED);
    assertStatus(pipelineFlow, "jobb", Status.RUNNING);
    assertStatus(pipelineFlow, "jobd", Status.RUNNING);
    assertStatus(pipelineFlow, "jobc", Status.QUEUED);
    assertStatus(pipelineFlow, "jobd:innerJobA", Status.QUEUED);
    assertStatus(pipelineFlow, "jobb:innerJobA", Status.RUNNING);

    InteractiveTestJob.getTestJob("prev:jobd:innerJobA").succeedJob();
    assertStatus(previousFlow, "jobd:innerJobA", Status.SUCCEEDED);
    assertStatus(previousFlow, "jobd:innerFlow2", Status.RUNNING);
    assertStatus(pipelineFlow, "jobd:innerJobA", Status.RUNNING);

    // Finish the previous d side
    InteractiveTestJob.getTestJob("prev:jobd:innerFlow2").succeedJob();
    assertStatus(previousFlow, "jobd:innerFlow2", Status.SUCCEEDED);
    assertStatus(previousFlow, "jobd", Status.SUCCEEDED);

    InteractiveTestJob.getTestJob("prev:jobb:innerJobB").succeedJob();
    InteractiveTestJob.getTestJob("prev:jobb:innerJobC").succeedJob();
    InteractiveTestJob.getTestJob("prev:jobc").succeedJob();
    InteractiveTestJob.getTestJob("pipe:jobb:innerJobA").succeedJob();
    assertStatus(previousFlow, "jobb:innerJobB", Status.SUCCEEDED);
    assertStatus(previousFlow, "jobb:innerJobC", Status.SUCCEEDED);
    assertStatus(previousFlow, "jobb:innerFlow", Status.RUNNING);
    assertStatus(previousFlow, "jobc", Status.SUCCEEDED);
    assertStatus(pipelineFlow, "jobb:innerJobA", Status.SUCCEEDED);
    assertStatus(pipelineFlow, "jobc", Status.RUNNING);
    assertStatus(pipelineFlow, "jobb:innerJobB", Status.RUNNING);
    assertStatus(pipelineFlow, "jobb:innerJobC", Status.RUNNING);

    InteractiveTestJob.getTestJob("prev:jobb:innerFlow").succeedJob();
    InteractiveTestJob.getTestJob("pipe:jobc").succeedJob();
    assertStatus(previousFlow, "jobb:innerFlow", Status.SUCCEEDED);
    assertStatus(previousFlow, "jobb", Status.SUCCEEDED);
    assertStatus(previousFlow, "jobe", Status.RUNNING);
    assertStatus(pipelineFlow, "jobc", Status.SUCCEEDED);

    InteractiveTestJob.getTestJob("pipe:jobb:innerJobB").succeedJob();
    InteractiveTestJob.getTestJob("pipe:jobb:innerJobC").succeedJob();
    InteractiveTestJob.getTestJob("prev:jobe").succeedJob();
    assertStatus(previousFlow, "jobe", Status.SUCCEEDED);
    assertStatus(pipelineFlow, "jobb:innerJobB", Status.SUCCEEDED);
    assertStatus(pipelineFlow, "jobb:innerJobC", Status.SUCCEEDED);
    assertStatus(pipelineFlow, "jobb:innerFlow", Status.RUNNING);

    InteractiveTestJob.getTestJob("pipe:jobd:innerJobA").succeedJob();
    InteractiveTestJob.getTestJob("pipe:jobb:innerFlow").succeedJob();
    assertStatus(pipelineFlow, "jobb", Status.SUCCEEDED);
    assertStatus(pipelineFlow, "jobd:innerJobA", Status.SUCCEEDED);
    assertStatus(pipelineFlow, "jobb:innerFlow", Status.SUCCEEDED);
    assertStatus(pipelineFlow, "jobd:innerFlow2", Status.RUNNING);

    InteractiveTestJob.getTestJob("pipe:jobd:innerFlow2").succeedJob();
    InteractiveTestJob.getTestJob("prev:joba1").succeedJob();
    assertStatus(pipelineFlow, "jobd:innerFlow2", Status.SUCCEEDED);
    assertStatus(pipelineFlow, "jobd", Status.SUCCEEDED);
    assertStatus(previousFlow, "jobf", Status.RUNNING);
    assertStatus(previousFlow, "joba1", Status.SUCCEEDED);
    assertStatus(pipelineFlow, "joba1", Status.RUNNING);
    assertStatus(pipelineFlow, "jobe", Status.RUNNING);

    InteractiveTestJob.getTestJob("pipe:jobe").succeedJob();
    InteractiveTestJob.getTestJob("prev:jobf").succeedJob();
    assertStatus(pipelineFlow, "jobe", Status.SUCCEEDED);
    assertStatus(previousFlow, "jobf", Status.SUCCEEDED);
    assertFlowStatus(previousFlow, Status.SUCCEEDED);

    InteractiveTestJob.getTestJob("pipe:joba1").succeedJob();
    assertStatus(pipelineFlow, "joba1", Status.SUCCEEDED);
    assertStatus(pipelineFlow, "jobf", Status.RUNNING);

    InteractiveTestJob.getTestJob("pipe:jobf").succeedJob();

    assertThreadShutDown(previousRunner);
    assertThreadShutDown(pipelineRunner);
    assertFlowStatus(pipelineFlow, Status.SUCCEEDED);
  }

  @Test
  public void testBasicPipelineLevel2Run() throws Exception {
    final EventCollectorListener eventCollector = new EventCollectorListener();
    final FlowRunner previousRunner =
        createFlowRunner(eventCollector, "pipelineFlow", "prev");

    final ExecutionOptions options = new ExecutionOptions();
    options.setPipelineExecutionId(previousRunner.getExecutableFlow()
        .getExecutionId());
    options.setPipelineLevel(2);
    final FlowWatcher watcher = new LocalFlowWatcher(previousRunner);
    final FlowRunner pipelineRunner =
        createFlowRunner(eventCollector, "pipelineFlow", "pipe", options);
    pipelineRunner.setFlowWatcher(watcher);

    // 1. START FLOW
    final ExecutableFlow pipelineFlow = pipelineRunner.getExecutableFlow();
    final ExecutableFlow previousFlow = previousRunner.getExecutableFlow();

    runFlowRunnerInThread(previousRunner);
    assertStatus(previousFlow, "pipeline1", Status.RUNNING);

    runFlowRunnerInThread(pipelineRunner);
    assertStatus(pipelineFlow, "pipeline1", Status.QUEUED);

    InteractiveTestJob.getTestJob("prev:pipeline1").succeedJob();
    assertStatus(previousFlow, "pipeline1", Status.SUCCEEDED);
    assertStatus(previousFlow, "pipeline2", Status.RUNNING);

    InteractiveTestJob.getTestJob("prev:pipeline2").succeedJob();
    assertStatus(previousFlow, "pipeline2", Status.SUCCEEDED);
    assertStatus(previousFlow, "pipelineEmbeddedFlow3", Status.RUNNING);
    assertStatus(previousFlow, "pipelineEmbeddedFlow3:innerJobA",
        Status.RUNNING);
    assertStatus(pipelineFlow, "pipeline1", Status.RUNNING);

    InteractiveTestJob.getTestJob("pipe:pipeline1").succeedJob();
    assertStatus(pipelineFlow, "pipeline1", Status.SUCCEEDED);
    assertStatus(pipelineFlow, "pipeline2", Status.QUEUED);

    InteractiveTestJob.getTestJob("prev:pipelineEmbeddedFlow3:innerJobA")
        .succeedJob();
    assertStatus(previousFlow, "pipelineEmbeddedFlow3:innerJobA",
        Status.SUCCEEDED);
    assertStatus(previousFlow, "pipelineEmbeddedFlow3:innerJobB",
        Status.RUNNING);
    assertStatus(previousFlow, "pipelineEmbeddedFlow3:innerJobC",
        Status.RUNNING);
    assertStatus(pipelineFlow, "pipeline2", Status.RUNNING);

    InteractiveTestJob.getTestJob("pipe:pipeline2").succeedJob();
    assertStatus(pipelineFlow, "pipeline2", Status.SUCCEEDED);
    assertStatus(pipelineFlow, "pipelineEmbeddedFlow3", Status.RUNNING);
    assertStatus(pipelineFlow, "pipelineEmbeddedFlow3:innerJobA",
        Status.QUEUED);

    InteractiveTestJob.getTestJob("prev:pipelineEmbeddedFlow3:innerJobB")
        .succeedJob();
    assertStatus(previousFlow, "pipelineEmbeddedFlow3:innerJobB",
        Status.SUCCEEDED);

    InteractiveTestJob.getTestJob("prev:pipelineEmbeddedFlow3:innerJobC")
        .succeedJob();
    assertStatus(previousFlow, "pipelineEmbeddedFlow3:innerFlow",
        Status.RUNNING);
    assertStatus(previousFlow, "pipelineEmbeddedFlow3:innerJobC",
        Status.SUCCEEDED);
    assertStatus(pipelineFlow, "pipelineEmbeddedFlow3:innerJobA",
        Status.RUNNING);

    InteractiveTestJob.getTestJob("pipe:pipelineEmbeddedFlow3:innerJobA")
        .succeedJob();
    assertStatus(pipelineFlow, "pipelineEmbeddedFlow3:innerJobA",
        Status.SUCCEEDED);
    assertStatus(pipelineFlow, "pipelineEmbeddedFlow3:innerJobC",
        Status.QUEUED);
    assertStatus(pipelineFlow, "pipelineEmbeddedFlow3:innerJobB",
        Status.QUEUED);
    assertStatus(previousFlow, "pipelineEmbeddedFlow3:innerFlow",
        Status.RUNNING);

    InteractiveTestJob.getTestJob("prev:pipelineEmbeddedFlow3:innerFlow")
        .succeedJob();
    assertStatus(previousFlow, "pipelineEmbeddedFlow3:innerFlow",
        Status.SUCCEEDED);
    assertStatus(previousFlow, "pipelineEmbeddedFlow3", Status.SUCCEEDED);
    assertStatus(previousFlow, "pipeline4", Status.RUNNING);
    assertStatus(pipelineFlow, "pipelineEmbeddedFlow3:innerJobC",
        Status.RUNNING);
    assertStatus(pipelineFlow, "pipelineEmbeddedFlow3:innerJobB",
        Status.RUNNING);

    InteractiveTestJob.getTestJob("pipe:pipelineEmbeddedFlow3:innerJobB")
        .succeedJob();
    InteractiveTestJob.getTestJob("pipe:pipelineEmbeddedFlow3:innerJobC")
        .succeedJob();
    assertStatus(pipelineFlow, "pipelineEmbeddedFlow3:innerJobC",
        Status.SUCCEEDED);
    assertStatus(pipelineFlow, "pipelineEmbeddedFlow3:innerJobB",
        Status.SUCCEEDED);
    assertStatus(pipelineFlow, "pipelineEmbeddedFlow3:innerFlow",
        Status.QUEUED);

    InteractiveTestJob.getTestJob("prev:pipeline4").succeedJob();
    assertStatus(previousFlow, "pipeline4", Status.SUCCEEDED);
    assertStatus(previousFlow, "pipelineFlow", Status.RUNNING);
    assertStatus(pipelineFlow, "pipelineEmbeddedFlow3:innerFlow",
        Status.RUNNING);

    InteractiveTestJob.getTestJob("prev:pipelineFlow").succeedJob();
    assertStatus(previousFlow, "pipelineFlow", Status.SUCCEEDED);
    assertFlowStatus(previousFlow, Status.SUCCEEDED);
    assertThreadShutDown(previousRunner);

    InteractiveTestJob.getTestJob("pipe:pipelineEmbeddedFlow3:innerFlow")
        .succeedJob();
    assertStatus(pipelineFlow, "pipelineEmbeddedFlow3:innerFlow",
        Status.SUCCEEDED);
    assertStatus(pipelineFlow, "pipelineEmbeddedFlow3", Status.SUCCEEDED);
    assertStatus(pipelineFlow, "pipeline4", Status.RUNNING);

    InteractiveTestJob.getTestJob("pipe:pipeline4").succeedJob();
    assertStatus(pipelineFlow, "pipeline4", Status.SUCCEEDED);
    assertStatus(pipelineFlow, "pipelineFlow", Status.RUNNING);

    InteractiveTestJob.getTestJob("pipe:pipelineFlow").succeedJob();
    assertStatus(pipelineFlow, "pipelineFlow", Status.SUCCEEDED);
    assertFlowStatus(pipelineFlow, Status.SUCCEEDED);
    assertThreadShutDown(pipelineRunner);

  }

  @Test
  public void testBasicPipelineLevel2Run2() throws Exception {
    final EventCollectorListener eventCollector = new EventCollectorListener();
    final FlowRunner previousRunner =
        createFlowRunner(eventCollector, "pipeline1_2", "prev");

    final ExecutionOptions options = new ExecutionOptions();
    options.setPipelineExecutionId(previousRunner.getExecutableFlow()
        .getExecutionId());
    options.setPipelineLevel(2);
    final FlowWatcher watcher = new LocalFlowWatcher(previousRunner);
    final FlowRunner pipelineRunner =
        createFlowRunner(eventCollector, "pipeline1_2", "pipe", options);
    pipelineRunner.setFlowWatcher(watcher);

    // 1. START FLOW
    final ExecutableFlow pipelineFlow = pipelineRunner.getExecutableFlow();
    final ExecutableFlow previousFlow = previousRunner.getExecutableFlow();

    runFlowRunnerInThread(previousRunner);
    assertStatus(previousFlow, "pipeline1_1", Status.RUNNING);
    assertStatus(previousFlow, "pipeline1_1:innerJobA", Status.RUNNING);

    runFlowRunnerInThread(pipelineRunner);
    assertStatus(pipelineFlow, "pipeline1_1", Status.RUNNING);
    assertStatus(pipelineFlow, "pipeline1_1:innerJobA", Status.QUEUED);

    InteractiveTestJob.getTestJob("prev:pipeline1_1:innerJobA").succeedJob();
    assertStatus(previousFlow, "pipeline1_1:innerJobA", Status.SUCCEEDED);
    assertStatus(previousFlow, "pipeline1_1:innerFlow2", Status.RUNNING);

    InteractiveTestJob.getTestJob("prev:pipeline1_1:innerFlow2").succeedJob();
    assertStatus(previousFlow, "pipeline1_1", Status.SUCCEEDED);
    assertStatus(previousFlow, "pipeline1_1:innerFlow2", Status.SUCCEEDED);
    assertStatus(previousFlow, "pipeline1_2", Status.RUNNING);
    assertStatus(previousFlow, "pipeline1_2:innerJobA", Status.RUNNING);
    assertStatus(pipelineFlow, "pipeline1_1:innerJobA", Status.RUNNING);

    InteractiveTestJob.getTestJob("pipe:pipeline1_1:innerJobA").succeedJob();
    assertStatus(pipelineFlow, "pipeline1_1:innerJobA", Status.SUCCEEDED);
    assertStatus(pipelineFlow, "pipeline1_1:innerFlow2", Status.QUEUED);

    InteractiveTestJob.getTestJob("prev:pipeline1_2:innerJobA").succeedJob();
    assertStatus(previousFlow, "pipeline1_2:innerJobA", Status.SUCCEEDED);
    assertStatus(previousFlow, "pipeline1_2:innerFlow2", Status.RUNNING);
    assertStatus(pipelineFlow, "pipeline1_1:innerFlow2", Status.RUNNING);

    InteractiveTestJob.getTestJob("pipe:pipeline1_1:innerFlow2").succeedJob();
    assertStatus(pipelineFlow, "pipeline1_1", Status.SUCCEEDED);
    assertStatus(pipelineFlow, "pipeline1_1:innerFlow2", Status.SUCCEEDED);
    assertStatus(pipelineFlow, "pipeline1_2", Status.RUNNING);
    assertStatus(pipelineFlow, "pipeline1_2:innerJobA", Status.QUEUED);

    InteractiveTestJob.getTestJob("pipe:pipeline1_1:innerFlow2").succeedJob();
    assertStatus(pipelineFlow, "pipeline1_1", Status.SUCCEEDED);
    assertStatus(pipelineFlow, "pipeline1_1:innerFlow2", Status.SUCCEEDED);
    assertStatus(pipelineFlow, "pipeline1_2", Status.RUNNING);
    assertStatus(pipelineFlow, "pipeline1_2:innerJobA", Status.QUEUED);

    InteractiveTestJob.getTestJob("prev:pipeline1_2:innerFlow2").succeedJob();
    assertStatus(previousFlow, "pipeline1_2:innerFlow2", Status.SUCCEEDED);
    assertStatus(previousFlow, "pipeline1_2", Status.SUCCEEDED);
    assertFlowStatus(previousFlow, Status.SUCCEEDED);
    assertThreadShutDown(previousRunner);
    assertStatus(pipelineFlow, "pipeline1_2:innerJobA", Status.RUNNING);

    InteractiveTestJob.getTestJob("pipe:pipeline1_2:innerJobA").succeedJob();
    assertStatus(pipelineFlow, "pipeline1_2:innerJobA", Status.SUCCEEDED);
    assertStatus(pipelineFlow, "pipeline1_2:innerFlow2", Status.RUNNING);

    InteractiveTestJob.getTestJob("pipe:pipeline1_2:innerFlow2").succeedJob();
    assertStatus(pipelineFlow, "pipeline1_2", Status.SUCCEEDED);
    assertStatus(pipelineFlow, "pipeline1_2:innerFlow2", Status.SUCCEEDED);
    assertFlowStatus(pipelineFlow, Status.SUCCEEDED);
    assertThreadShutDown(pipelineRunner);
  }

  private void runFlowRunnerInThread(final FlowRunner runner) {
    final Thread thread = new Thread(runner);
    thread.start();
  }

  private FlowRunner createFlowRunner(final EventCollectorListener eventCollector,
      final String flowName, final String groupName) throws Exception {
    return createFlowRunner(eventCollector, flowName, groupName,
        new ExecutionOptions(), new Props());
  }

  private FlowRunner createFlowRunner(final EventCollectorListener eventCollector,
      final String flowName, final String groupName, final ExecutionOptions options)
      throws Exception {
    return createFlowRunner(eventCollector, flowName, groupName,
        options, new Props());
  }

  private FlowRunner createFlowRunner(final EventCollectorListener eventCollector,
      final String flowName, final String groupName, final ExecutionOptions options,
      final Props azkabanProps)
      throws Exception {
    final Flow flow = this.flowMap.get(flowName);

    final int exId = id++;
    final ExecutableFlow exFlow = new ExecutableFlow(this.project, flow);
    exFlow.setExecutionPath(this.workingDir.getPath());
    exFlow.setExecutionId(exId);

    final Map<String, String> flowParam = new HashMap<>();
    flowParam.put("group", groupName);
    options.addAllFlowParameters(flowParam);
    exFlow.setExecutionOptions(options);
    this.fakeExecutorLoader.uploadExecutableFlow(exFlow);

    final FlowRunner runner =
        new FlowRunner(this.fakeExecutorLoader.fetchExecutableFlow(exId),
            this.fakeExecutorLoader, mock(ProjectLoader.class), this.jobtypeManager, azkabanProps,
            this.azkabanEventReporter);
    runner.addListener(eventCollector);

    return runner;
  }

}<|MERGE_RESOLUTION|>--- conflicted
+++ resolved
@@ -33,12 +33,9 @@
 import azkaban.jobtype.JobTypePluginSet;
 import azkaban.project.Project;
 import azkaban.project.ProjectLoader;
-<<<<<<< HEAD
+import azkaban.spi.AzkabanEventReporter;
 import azkaban.test.Utils;
 import azkaban.test.executions.ExecutionsTestUtil;
-=======
-import azkaban.spi.AzkabanEventReporter;
->>>>>>> c223adb6
 import azkaban.utils.Props;
 import java.io.File;
 import java.util.HashMap;
@@ -63,13 +60,10 @@
 
   private static int id = 101;
   private final Logger logger = Logger.getLogger(FlowRunnerTest2.class);
-<<<<<<< HEAD
   @Rule
   public TemporaryFolder temporaryFolder = new TemporaryFolder();
-=======
   private final AzkabanEventReporter azkabanEventReporter =
       EventReporterUtil.getTestAzkabanEventReporter();
->>>>>>> c223adb6
   private File workingDir;
   private JobTypeManager jobtypeManager;
   private ExecutorLoader fakeExecutorLoader;
