/*
 * Copyright 2017 LinkedIn Corp.
 *
 * Licensed under the Apache License, Version 2.0 (the "License"); you may not
 * use this file except in compliance with the License. You may obtain a copy of
 * the License at
 *
 * http://www.apache.org/licenses/LICENSE-2.0
 *
 * Unless required by applicable law or agreed to in writing, software
 * distributed under the License is distributed on an "AS IS" BASIS, WITHOUT
 * WARRANTIES OR CONDITIONS OF ANY KIND, either express or implied. See the
 * License for the specific language governing permissions and limitations under
 * the License.
 */

package azkaban.execapp;

import static org.assertj.core.api.Assertions.assertThat;

import azkaban.event.Event;
import azkaban.event.EventData;
import azkaban.executor.ExecutableFlow;
import azkaban.executor.ExecutableNode;
import azkaban.executor.ExecutorLoader;
import azkaban.executor.InteractiveTestJob;
import azkaban.executor.MockExecutorLoader;
import azkaban.executor.Status;
import azkaban.jobExecutor.ProcessJob;
import azkaban.jobtype.JobTypeManager;
import azkaban.jobtype.JobTypePluginSet;
import azkaban.spi.EventType;
import azkaban.utils.Props;
import java.io.File;
import java.io.IOException;
import java.util.HashSet;
import org.apache.commons.io.FileUtils;
import org.apache.log4j.Logger;
import org.junit.After;
import org.junit.Assert;
import org.junit.Before;
import org.junit.Ignore;
import org.junit.Test;

public class JobRunnerTest {

  private final Logger logger = Logger.getLogger("JobRunnerTest");
  private File workingDir;
  private JobTypeManager jobtypeManager;

  public JobRunnerTest() {

  }

  @Before
  public void setUp() throws Exception {
    System.out.println("Create temp dir");
    this.workingDir = new File("_AzkabanTestDir_" + System.currentTimeMillis());
    if (this.workingDir.exists()) {
      FileUtils.deleteDirectory(this.workingDir);
    }
    this.workingDir.mkdirs();
    this.jobtypeManager =
        new JobTypeManager(null, null, this.getClass().getClassLoader());
    final JobTypePluginSet pluginSet = this.jobtypeManager.getJobTypePluginSet();
    pluginSet.addPluginClass("test", InteractiveTestJob.class);
  }

  @After
  public void tearDown() throws IOException {
    System.out.println("Teardown temp dir");
    if (this.workingDir != null) {
      FileUtils.deleteDirectory(this.workingDir);
      this.workingDir = null;
    }
  }

  @Test
  public void testBasicRun() {
    final MockExecutorLoader loader = new MockExecutorLoader();
    final EventCollectorListener eventCollector = new EventCollectorListener();
    final JobRunner runner =
        createJobRunner(1, "testJob", 0, false, loader, eventCollector);
    final ExecutableNode node = runner.getNode();

    eventCollector.handleEvent(Event.create(null, EventType.JOB_STARTED, new EventData(node)));
    Assert.assertTrue(runner.getStatus() != Status.SUCCEEDED
        || runner.getStatus() != Status.FAILED);

    runner.run();
    eventCollector.handleEvent(Event.create(null, EventType.JOB_FINISHED, new EventData(node)));

    Assert.assertTrue(runner.getStatus() == node.getStatus());
    Assert.assertTrue("Node status is " + node.getStatus(),
        node.getStatus() == Status.SUCCEEDED);
    Assert.assertTrue(node.getStartTime() >= 0 && node.getEndTime() >= 0);
    Assert.assertTrue(node.getEndTime() - node.getStartTime() >= 0);

    final File logFile = new File(runner.getLogFilePath());
    final Props outputProps = runner.getNode().getOutputProps();
    Assert.assertTrue(outputProps != null);
    Assert.assertTrue(logFile.exists());

    Assert.assertTrue(loader.getNodeUpdateCount(node.getId()) == 3);

    eventCollector
        .assertEvents(EventType.JOB_STARTED, EventType.JOB_STATUS_CHANGED, EventType.JOB_FINISHED);
  }

  @Ignore
  @Test
  public void testFailedRun() {
    final MockExecutorLoader loader = new MockExecutorLoader();
    final EventCollectorListener eventCollector = new EventCollectorListener();
    final JobRunner runner =
        createJobRunner(1, "testJob", 1, true, loader, eventCollector);
    final ExecutableNode node = runner.getNode();

    Assert.assertTrue(runner.getStatus() != Status.SUCCEEDED
        || runner.getStatus() != Status.FAILED);
    runner.run();

    Assert.assertTrue(runner.getStatus() == node.getStatus());
    Assert.assertTrue(node.getStatus() == Status.FAILED);
    Assert.assertTrue(node.getStartTime() > 0 && node.getEndTime() > 0);
    Assert.assertTrue(node.getEndTime() - node.getStartTime() > 1000);

    final File logFile = new File(runner.getLogFilePath());
    final Props outputProps = runner.getNode().getOutputProps();
    Assert.assertTrue(outputProps == null);
    Assert.assertTrue(logFile.exists());
    Assert.assertTrue(eventCollector.checkOrdering());
    Assert.assertTrue(!runner.isKilled());
    Assert.assertTrue(loader.getNodeUpdateCount(node.getId()) == 3);

    eventCollector
        .assertEvents(EventType.JOB_STARTED, EventType.JOB_STATUS_CHANGED, EventType.JOB_FINISHED);
  }

  @Test
  public void testDisabledRun() {
    final MockExecutorLoader loader = new MockExecutorLoader();
    final EventCollectorListener eventCollector = new EventCollectorListener();
    final JobRunner runner =
        createJobRunner(1, "testJob", 1, false, loader, eventCollector);
    final ExecutableNode node = runner.getNode();

    node.setStatus(Status.DISABLED);

    // Should be disabled.
    Assert.assertTrue(runner.getStatus() == Status.DISABLED);
    runner.run();

    Assert.assertTrue(runner.getStatus() == node.getStatus());
    Assert.assertTrue(node.getStatus() == Status.SKIPPED);
    Assert.assertTrue(node.getStartTime() > 0 && node.getEndTime() > 0);
    // Give it 10 ms to fail.
    Assert.assertTrue(node.getEndTime() - node.getStartTime() < 10);

    // Log file and output files should not exist.
    final Props outputProps = runner.getNode().getOutputProps();
    Assert.assertTrue(outputProps == null);
    Assert.assertTrue(runner.getLogFilePath() == null);
    Assert.assertTrue(eventCollector.checkOrdering());

    Assert.assertTrue(loader.getNodeUpdateCount(node.getId()) == null);

    eventCollector.assertEvents(EventType.JOB_STARTED, EventType.JOB_FINISHED);
  }

  @Test
  public void testPreKilledRun() {
    final MockExecutorLoader loader = new MockExecutorLoader();
    final EventCollectorListener eventCollector = new EventCollectorListener();
    final JobRunner runner =
        createJobRunner(1, "testJob", 1, false, loader, eventCollector);
    final ExecutableNode node = runner.getNode();

    node.setStatus(Status.KILLED);

    // Should be killed.
    Assert.assertTrue(runner.getStatus() == Status.KILLED);
    runner.run();

    // Should just skip the run and not change
    Assert.assertTrue(runner.getStatus() == node.getStatus());
    Assert.assertTrue(node.getStatus() == Status.KILLED);
    Assert.assertTrue(node.getStartTime() > 0 && node.getEndTime() > 0);
    // Give it 10 ms to fail.
    Assert.assertTrue(node.getEndTime() - node.getStartTime() < 10);

    Assert.assertTrue(loader.getNodeUpdateCount(node.getId()) == null);

    // Log file and output files should not exist.
    final Props outputProps = runner.getNode().getOutputProps();
    Assert.assertTrue(outputProps == null);
    Assert.assertTrue(runner.getLogFilePath() == null);
    Assert.assertTrue(!runner.isKilled());
    eventCollector.assertEvents(EventType.JOB_STARTED, EventType.JOB_FINISHED);
  }

  @Ignore
  @Test
  // todo: HappyRay investigate if it is worth fixing this test. If not, remove it.
  // The change history doesn't mention why this test was ignored.
  public void testCancelRun() throws InterruptedException {
    final MockExecutorLoader loader = new MockExecutorLoader();
    final EventCollectorListener eventCollector = new EventCollectorListener();
    final JobRunner runner =
        createJobRunner(13, "testJob", 10, false, loader, eventCollector);
    final ExecutableNode node = runner.getNode();

    Assert.assertTrue(runner.getStatus() != Status.SUCCEEDED
        || runner.getStatus() != Status.FAILED);

    final Thread thread = new Thread(runner);
    thread.start();

    Thread.sleep(2000);
    runner.kill();
    Thread.sleep(500);

    Assert.assertTrue(runner.getStatus() == node.getStatus());
    Assert.assertTrue("Status is " + node.getStatus(),
        node.getStatus() == Status.KILLED);
    Assert.assertTrue(node.getStartTime() > 0 && node.getEndTime() > 0);
    // Give it 10 ms to fail.
    Assert.assertTrue(node.getEndTime() - node.getStartTime() < 3000);
    Assert.assertTrue(loader.getNodeUpdateCount(node.getId()) == 3);

    // Log file and output files should not exist.
    final File logFile = new File(runner.getLogFilePath());
    final Props outputProps = runner.getNode().getOutputProps();
    Assert.assertTrue(outputProps == null);
    Assert.assertTrue(logFile.exists());
    Assert.assertTrue(eventCollector.checkOrdering());
    Assert.assertTrue(runner.isKilled());
    eventCollector
        .assertEvents(EventType.JOB_STARTED, EventType.JOB_STATUS_CHANGED, EventType.JOB_FINISHED);
  }

  @Ignore
  @Test
  public void testDelayedExecutionJob() {
    final MockExecutorLoader loader = new MockExecutorLoader();
    final EventCollectorListener eventCollector = new EventCollectorListener();
    final JobRunner runner =
        createJobRunner(1, "testJob", 1, false, loader, eventCollector);
    runner.setDelayStart(5000);
    final long startTime = System.currentTimeMillis();
    final ExecutableNode node = runner.getNode();

    eventCollector.handleEvent(Event.create(null, EventType.JOB_STARTED, new EventData(node)));
    Assert.assertTrue(runner.getStatus() != Status.SUCCEEDED);

    runner.run();
    eventCollector.handleEvent(Event.create(null, EventType.JOB_FINISHED, new EventData(node)));

    Assert.assertTrue(runner.getStatus() == node.getStatus());
    Assert.assertTrue("Node status is " + node.getStatus(),
        node.getStatus() == Status.SUCCEEDED);
    Assert.assertTrue(node.getStartTime() > 0 && node.getEndTime() > 0);
    Assert.assertTrue(node.getEndTime() - node.getStartTime() > 1000);
    Assert.assertTrue(node.getStartTime() - startTime >= 5000);

    final File logFile = new File(runner.getLogFilePath());
    final Props outputProps = runner.getNode().getOutputProps();
    Assert.assertTrue(outputProps != null);
    Assert.assertTrue(logFile.exists());
    Assert.assertFalse(runner.isKilled());
    Assert.assertTrue(loader.getNodeUpdateCount(node.getId()) == 3);

    Assert.assertTrue(eventCollector.checkOrdering());
    eventCollector
        .assertEvents(EventType.JOB_STARTED, EventType.JOB_STATUS_CHANGED, EventType.JOB_FINISHED);
  }

  @Test
  public void testDelayedExecutionCancelledJob() throws InterruptedException {
    final MockExecutorLoader loader = new MockExecutorLoader();
    final EventCollectorListener eventCollector = new EventCollectorListener();
    final JobRunner runner =
        createJobRunner(1, "testJob", 1, false, loader, eventCollector);
    runner.setDelayStart(5000);
    final long startTime = System.currentTimeMillis();
    final ExecutableNode node = runner.getNode();

    eventCollector.handleEvent(Event.create(null, EventType.JOB_STARTED, new EventData(node)));
    Assert.assertTrue(runner.getStatus() != Status.SUCCEEDED);

    final Thread thread = new Thread(runner);
    thread.start();

    StatusTestUtils.waitForStatus(node, Status.READY);
    // sleep so that job has time to get into delayExecution() -> wait()
    Thread.sleep(2000L);
    runner.kill();
    StatusTestUtils.waitForStatus(node, Status.KILLED);

    eventCollector.handleEvent(Event.create(null, EventType.JOB_FINISHED, new EventData(node)));

    Assert.assertTrue(runner.getStatus() == node.getStatus());
    Assert.assertTrue("Node status is " + node.getStatus(),
        node.getStatus() == Status.KILLED);
    Assert.assertTrue(node.getStartTime() > 0 && node.getEndTime() > 0);
    Assert.assertTrue(node.getEndTime() - node.getStartTime() < 1000);
    Assert.assertTrue(node.getStartTime() - startTime >= 2000);
    Assert.assertTrue(node.getStartTime() - startTime <= 5000);
    Assert.assertTrue(runner.isKilled());

    final File logFile = new File(runner.getLogFilePath());
    final Props outputProps = runner.getNode().getOutputProps();
    Assert.assertTrue(outputProps == null);
    Assert.assertTrue(logFile.exists());

    // wait so that there's time to make the "DB update" for KILLED status
<<<<<<< HEAD
    azkaban.test.TestUtils.await().until(() -> loader.getNodeUpdateCount("testJob"), is(2));
=======
    TestUtils.await().untilAsserted(
        () -> assertThat(loader.getNodeUpdateCount("testJob")).isEqualTo(2));
>>>>>>> 5cf6b09c
    eventCollector.assertEvents(EventType.JOB_FINISHED);
  }

  private Props createProps(final int sleepSec, final boolean fail) {
    final Props props = new Props();
    props.put("type", "test");
    // TODO always use 0 if "immediate succeess" and 10 if "wait until killed"
    // 0 makes the tests as quick as possible and 10 provides stability when test run is slow
    props.put("seconds", sleepSec);
    props.put(ProcessJob.WORKING_DIR, this.workingDir.getPath());
    props.put("fail", String.valueOf(fail));

    return props;
  }

  private JobRunner createJobRunner(final int execId, final String name, final int time,
      final boolean fail, final ExecutorLoader loader, final EventCollectorListener listener) {
    return createJobRunner(execId, name, time, fail, loader, listener, new Props());
  }

  private JobRunner createJobRunner(final int execId, final String name, final int time,
      final boolean fail, final ExecutorLoader loader, final EventCollectorListener listener,
      final Props azkabanProps) {
    final ExecutableFlow flow = new ExecutableFlow();
    flow.setExecutionId(execId);
    final ExecutableNode node = new ExecutableNode();
    node.setId(name);
    node.setParentFlow(flow);

    final Props props = createProps(time, fail);
    node.setInputProps(props);
    final HashSet<String> proxyUsers = new HashSet<>();
    proxyUsers.add(flow.getSubmitUser());
    final JobRunner runner = new JobRunner(node, this.workingDir, loader, this.jobtypeManager,
        azkabanProps);
    runner.setLogSettings(this.logger, "5MB", 4);

    runner.addListener(listener);
    return runner;
  }

}<|MERGE_RESOLUTION|>--- conflicted
+++ resolved
@@ -314,12 +314,8 @@
     Assert.assertTrue(logFile.exists());
 
     // wait so that there's time to make the "DB update" for KILLED status
-<<<<<<< HEAD
-    azkaban.test.TestUtils.await().until(() -> loader.getNodeUpdateCount("testJob"), is(2));
-=======
-    TestUtils.await().untilAsserted(
+    azkaban.test.TestUtils.await().untilAsserted(
         () -> assertThat(loader.getNodeUpdateCount("testJob")).isEqualTo(2));
->>>>>>> 5cf6b09c
     eventCollector.assertEvents(EventType.JOB_FINISHED);
   }
 
