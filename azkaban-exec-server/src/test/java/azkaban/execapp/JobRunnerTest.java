--- conflicted
+++ resolved
@@ -306,12 +306,8 @@
     Assert.assertTrue(outputProps == null);
     Assert.assertTrue(logFile.exists());
 
-<<<<<<< HEAD
+    Assert.assertEquals(2L, (long) loader.getNodeUpdateCount("testJob"));
     eventCollector.assertEvents(Type.JOB_FINISHED);
-=======
-    Assert.assertEquals(2L, (long) loader.getNodeUpdateCount("testJob"));
-    eventCollector.checkEventExists(Type.JOB_FINISHED);
->>>>>>> a21b1cb5
   }
 
   private Props createProps(final int sleepSec, final boolean fail) {
