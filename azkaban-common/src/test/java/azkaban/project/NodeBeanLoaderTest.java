/*
 * Copyright 2017 LinkedIn Corp.
 *
 * Licensed under the Apache License, Version 2.0 (the "License"); you may not
 * use this file except in compliance with the License. You may obtain a copy of
 * the License at
 *
 * http://www.apache.org/licenses/LICENSE-2.0
 *
 * Unless required by applicable law or agreed to in writing, software
 * distributed under the License is distributed on an "AS IS" BASIS, WITHOUT
 * WARRANTIES OR CONDITIONS OF ANY KIND, either express or implied. See the
 * License for the specific language governing permissions and limitations under
 * the License.
 *
 */

package azkaban.project;

import static org.assertj.core.api.Assertions.assertThat;

import azkaban.Constants;
import azkaban.test.executions.ExecutionsTestUtil;
import azkaban.utils.Props;
<<<<<<< HEAD
import java.io.File;
import org.apache.commons.io.FileUtils;
=======
import com.google.common.collect.ImmutableMap;
import java.time.Duration;
import java.util.Arrays;
import java.util.List;
import java.util.Map;
>>>>>>> 05c39f75
import org.junit.Test;

public class NodeBeanLoaderTest {

  private static final String BASIC_FLOW_YML_TEST_DIR = "basicflowyamltest";
  private static final String BASIC_FLOW_NAME = "basic_flow";
  private static final String BASIC_FLOW_YML_FILE = BASIC_FLOW_NAME + ".flow";
  private static final String EMBEDDED_FLOW_YML_TEST_DIR = "embeddedflowyamltest";
  private static final String EMBEDDED_FLOW_NAME = "embedded_flow";
  private static final String EMBEDDED_FLOW_YML_FILE = EMBEDDED_FLOW_NAME + ".flow";
  private static final String TRIGGER_FLOW_YML_TEST_DIR = "flowtriggeryamltest";
  private static final String TRIGGER_FLOW_NAME = "flow_trigger";
  private static final String TRIGGER_FLOW_YML_FILE = TRIGGER_FLOW_NAME + ".flow";
  private static final String FLOW_CONFIG_KEY = "flow-level-parameter";
  private static final String FLOW_CONFIG_VALUE = "value";
  private static final String SHELL_END = "shell_end";
  private static final String SHELL_ECHO = "shell_echo";
  private static final String SHELL_BASH = "shell_bash";
  private static final String SHELL_PWD = "shell_pwd";
  private static final String ECHO_COMMAND = "echo \"This is an echoed text.\"";
  private static final String ECHO_COMMAND_1 = "echo \"This is an echoed text from embedded_flow1.\"";
  private static final String ECHO_OVERRIDE = "echo \"Override job properties.\"";
  private static final String PWD_COMMAND = "pwd";
  private static final String BASH_COMMAND = "bash ./sample_script.sh";
  private static final String EMBEDDED_FLOW1 = "embedded_flow1";
  private static final String EMBEDDED_FLOW2 = "embedded_flow2";
  private static final String TYPE_NOOP = "noop";
  private static final String TYPE_COMMAND = "command";
  private static final int MAX_WAIT_MINS = 5;
  private static final String CRON_EXPRESSION = "0 0 1 ? * *";
  private static final String TRIGGER_NAME_1 = "search-impression";
  private static final String TRIGGER_NAME_2 = "other-name";
  private static final String TRIGGER_TYPE = "dali-dataset";
  private static final ImmutableMap<String, String> PARAMS_1 = ImmutableMap
      .of("view", "search_mp_versioned.search_impression_event_0_0_47", "delay", "1", "window", "1",
          "unit", "daily", "filter", "is_guest=0");
  private static final ImmutableMap<String, String> PARAMS_2 = ImmutableMap
      .of("view", "another dataset",
          "delay", "1", "window", "7");

  @Test
  public void testLoadNodeBeanForBasicFlow() throws Exception {
    final NodeBeanLoader loader = new NodeBeanLoader();
    final NodeBean nodeBean = loader.load(ExecutionsTestUtil.getFlowFile(
        BASIC_FLOW_YML_TEST_DIR, BASIC_FLOW_YML_FILE));

    validateNodeBean(nodeBean, BASIC_FLOW_NAME, Constants.FLOW_NODE_TYPE, FLOW_CONFIG_KEY,
        FLOW_CONFIG_VALUE, 4, null);
    validateNodeBean(nodeBean.getNodes().get(0), SHELL_END, TYPE_NOOP, null,
        null, 0, Arrays.asList(SHELL_PWD, SHELL_ECHO, SHELL_BASH));
    validateNodeBean(nodeBean.getNodes().get(1), SHELL_ECHO, TYPE_COMMAND, TYPE_COMMAND,
        ECHO_COMMAND, 0, null);
  }

  @Test
  public void testLoadNodeBeanForEmbeddedFlow() throws Exception {
    final NodeBeanLoader loader = new NodeBeanLoader();
    final NodeBean nodeBean = loader.load(ExecutionsTestUtil.getFlowFile(
        EMBEDDED_FLOW_YML_TEST_DIR, EMBEDDED_FLOW_YML_FILE));

    validateNodeBean(nodeBean, EMBEDDED_FLOW_NAME, Constants.FLOW_NODE_TYPE, FLOW_CONFIG_KEY,
        FLOW_CONFIG_VALUE, 4, null);
    validateNodeBean(nodeBean.getNodes().get(0), SHELL_END, TYPE_NOOP, null,
        null, 0, Arrays.asList(SHELL_PWD, SHELL_ECHO, EMBEDDED_FLOW1));
    validateNodeBean(nodeBean.getNodes().get(1), SHELL_PWD, TYPE_COMMAND, TYPE_COMMAND,
        PWD_COMMAND, 0, null);
    validateNodeBean(nodeBean.getNodes().get(2), SHELL_ECHO, TYPE_COMMAND, TYPE_COMMAND,
        ECHO_COMMAND, 0, null);
    validateNodeBean(nodeBean.getNodes().get(3), EMBEDDED_FLOW1, Constants.FLOW_NODE_TYPE,
        FLOW_CONFIG_KEY, FLOW_CONFIG_VALUE, 4, null);

    // Verify nodes in embedded_flow1 are loaded correctly.
    final NodeBean embeddedNodeBean1 = nodeBean.getNodes().get(3);
    validateNodeBean(embeddedNodeBean1.getNodes().get(0), SHELL_END, TYPE_NOOP, null, null, 0,
        Arrays.asList(SHELL_ECHO, EMBEDDED_FLOW2));
    validateNodeBean(embeddedNodeBean1.getNodes().get(1), SHELL_ECHO, TYPE_COMMAND, TYPE_COMMAND,
        ECHO_COMMAND_1, 0, null);
    validateNodeBean(embeddedNodeBean1.getNodes().get(2), EMBEDDED_FLOW2, Constants.FLOW_NODE_TYPE,
        FLOW_CONFIG_KEY, FLOW_CONFIG_VALUE, 2, Arrays.asList(SHELL_BASH));
    validateNodeBean(embeddedNodeBean1.getNodes().get(3), SHELL_BASH, TYPE_COMMAND, TYPE_COMMAND,
        BASH_COMMAND, 0, null);

    // Verify nodes in embedded_flow2 are loaded correctly.
    validateNodeBean(embeddedNodeBean1.getNodes().get(2).getNodes().get(0), SHELL_END, TYPE_NOOP,
        null,
        null, 0, Arrays.asList(SHELL_PWD));
    validateNodeBean(embeddedNodeBean1.getNodes().get(2).getNodes().get(1), SHELL_PWD, TYPE_COMMAND,
        TYPE_COMMAND, PWD_COMMAND, 0, null);
  }

  @Test
  public void testLoadNodeBeanForFlowTrigger() throws Exception {
    final NodeBeanLoader loader = new NodeBeanLoader();
    final NodeBean nodeBean = loader.load(ExecutionsTestUtil.getFlowFile(
        TRIGGER_FLOW_YML_TEST_DIR, TRIGGER_FLOW_YML_FILE));
    final Map<String, String> schedule = ImmutableMap.of(Constants.SCHEDULE_TYPE, Constants
        .CRON_SCHEDULE_TYPE, Constants.SCHEDULE_VALUE, CRON_EXPRESSION);
    validateFlowTriggerBean(nodeBean.getTrigger(), MAX_WAIT_MINS, schedule, 2);
    final List<TriggerDependencyBean> triggerDependencyBeans = nodeBean.getTrigger()
        .getTriggerDependencies();
    validateTriggerDependencyBean(triggerDependencyBeans.get(0), TRIGGER_NAME_1, TRIGGER_TYPE,
        PARAMS_1);
    validateTriggerDependencyBean(triggerDependencyBeans.get(1), TRIGGER_NAME_2, TRIGGER_TYPE,
        PARAMS_2);
  }

  @Test
  public void testToBasicAzkabanFlow() throws Exception {
    final NodeBeanLoader loader = new NodeBeanLoader();
    final NodeBean nodeBean = loader.load(ExecutionsTestUtil.getFlowFile(
        BASIC_FLOW_YML_TEST_DIR, BASIC_FLOW_YML_FILE));
    final AzkabanFlow flow = (AzkabanFlow) loader.toAzkabanNode(nodeBean);

    final Props props = new Props();
    props.put(Constants.NODE_TYPE, Constants.FLOW_NODE_TYPE);
    props.put(FLOW_CONFIG_KEY, FLOW_CONFIG_VALUE);
    validateAzkabanNode(flow, BASIC_FLOW_NAME, Constants.FLOW_NODE_TYPE, props, Arrays.asList
        (SHELL_END, SHELL_PWD, SHELL_ECHO, SHELL_BASH), null);

    final Props props1 = new Props();
    props1.put(Constants.NODE_TYPE, TYPE_NOOP);
    validateAzkabanNode(flow.getNode(SHELL_END), SHELL_END, TYPE_NOOP, props1, null,
        Arrays.asList(SHELL_PWD, SHELL_ECHO, SHELL_BASH));

    final Props props2 = new Props();
    props2.put(Constants.NODE_TYPE, TYPE_COMMAND);
    props2.put(TYPE_COMMAND, ECHO_COMMAND);
    validateAzkabanNode(flow.getNode(SHELL_ECHO), SHELL_ECHO, TYPE_COMMAND, props2, null,
        null);
  }

  @Test
  public void testToEmbeddedAzkabanFlow() throws Exception {
    final NodeBeanLoader loader = new NodeBeanLoader();
    final NodeBean nodeBean = loader.load(ExecutionsTestUtil.getFlowFile(
        EMBEDDED_FLOW_YML_TEST_DIR, EMBEDDED_FLOW_YML_FILE));
    final AzkabanFlow flow = (AzkabanFlow) loader.toAzkabanNode(nodeBean);

    final Props props = new Props();
    props.put(Constants.NODE_TYPE, Constants.FLOW_NODE_TYPE);
    props.put(FLOW_CONFIG_KEY, FLOW_CONFIG_VALUE);
    validateAzkabanNode(flow, EMBEDDED_FLOW_NAME, Constants.FLOW_NODE_TYPE, props, Arrays.asList
        (SHELL_END, SHELL_PWD, SHELL_ECHO, EMBEDDED_FLOW1), null);

    final Props props1 = new Props();
    props1.put(Constants.NODE_TYPE, TYPE_NOOP);
    validateAzkabanNode(flow.getNode(SHELL_END), SHELL_END, TYPE_NOOP, props1, null,
        Arrays.asList(SHELL_PWD, SHELL_ECHO, EMBEDDED_FLOW1));

    final Props props2 = new Props();
    props2.put(Constants.NODE_TYPE, Constants.FLOW_NODE_TYPE);
    props2.put(FLOW_CONFIG_KEY, FLOW_CONFIG_VALUE);
    final AzkabanFlow embeddedFlow1 = (AzkabanFlow) flow.getNode(EMBEDDED_FLOW1);
    validateAzkabanNode(embeddedFlow1, EMBEDDED_FLOW1, Constants.FLOW_NODE_TYPE, props2,
        Arrays.asList
            (SHELL_END, SHELL_BASH, SHELL_ECHO, EMBEDDED_FLOW2), null);

    final AzkabanFlow embeddedFlow2 = (AzkabanFlow) embeddedFlow1.getNode(EMBEDDED_FLOW2);
    validateAzkabanNode(embeddedFlow2, EMBEDDED_FLOW2, Constants.FLOW_NODE_TYPE,
        props2, Arrays.asList(SHELL_END, SHELL_PWD), Arrays.asList(SHELL_BASH));
  }

  @Test
  public void testToFlowTrigger() throws Exception {
    final NodeBeanLoader loader = new NodeBeanLoader();
    final NodeBean nodeBean = loader.load(ExecutionsTestUtil.getFlowFile(
        TRIGGER_FLOW_YML_TEST_DIR, TRIGGER_FLOW_YML_FILE));
    final FlowTrigger flowTrigger = loader.toFlowTrigger(nodeBean.getTrigger());
    validateFlowTrigger(flowTrigger, MAX_WAIT_MINS, CRON_EXPRESSION, 2);
    validateTriggerDependency(flowTrigger.getDependencies().get(0), TRIGGER_NAME_1, TRIGGER_TYPE,
        PARAMS_1);
    validateTriggerDependency(flowTrigger.getDependencies().get(1), TRIGGER_NAME_2, TRIGGER_TYPE,
        PARAMS_2);
  }

  @Test
  public void testToAzkabanFlowWithFlowTrigger() throws Exception {
    final NodeBeanLoader loader = new NodeBeanLoader();
    final NodeBean nodeBean = loader.load(ExecutionsTestUtil.getFlowFile(
        TRIGGER_FLOW_YML_TEST_DIR, TRIGGER_FLOW_YML_FILE));
    final AzkabanFlow flow = (AzkabanFlow) loader.toAzkabanNode(nodeBean);
    validateFlowTrigger(flow.getFlowTrigger(), MAX_WAIT_MINS, CRON_EXPRESSION, 2);
    validateTriggerDependency(flow.getFlowTrigger().getDependencies().get(0), TRIGGER_NAME_1,
        TRIGGER_TYPE,
        PARAMS_1);
    validateTriggerDependency(flow.getFlowTrigger().getDependencies().get(1), TRIGGER_NAME_2,
        TRIGGER_TYPE,
        PARAMS_2);
  }

  @Test
  public void testGetFlowName() {
    assertThat(new NodeBeanLoader().getFlowName(ExecutionsTestUtil.getFlowFile(
        BASIC_FLOW_YML_TEST_DIR, BASIC_FLOW_YML_FILE))).isEqualTo(BASIC_FLOW_NAME);
  }

  @Test
  public void testGetFlowProps() {
    final Props flowProps = FlowLoaderUtils.getPropsFromYamlFile(BASIC_FLOW_NAME,
        ExecutionsTestUtil.getFlowFile(BASIC_FLOW_YML_TEST_DIR, BASIC_FLOW_YML_FILE));
    assertThat(flowProps.size()).isEqualTo(2);
    assertThat(flowProps.get(Constants.NODE_TYPE)).isEqualTo(Constants.FLOW_NODE_TYPE);
    assertThat(flowProps.get(FLOW_CONFIG_KEY)).isEqualTo(FLOW_CONFIG_VALUE);
  }

  @Test
  public void testGetJobPropsFromBasicFlow() {
    final Props jobProps = FlowLoaderUtils
        .getPropsFromYamlFile(BASIC_FLOW_NAME + Constants.PATH_DELIMITER + SHELL_ECHO,
            ExecutionsTestUtil.getFlowFile(BASIC_FLOW_YML_TEST_DIR, BASIC_FLOW_YML_FILE));
    assertThat(jobProps.size()).isEqualTo(2);
    assertThat(jobProps.get(Constants.NODE_TYPE)).isEqualTo(TYPE_COMMAND);
    assertThat(jobProps.get(TYPE_COMMAND)).isEqualTo(ECHO_COMMAND);
  }

  @Test
  public void testGetJobPropsWithInvalidPath() {
    final Props jobProps = FlowLoaderUtils
        .getPropsFromYamlFile(BASIC_FLOW_NAME + Constants.PATH_DELIMITER + EMBEDDED_FLOW_NAME,
            ExecutionsTestUtil.getFlowFile(BASIC_FLOW_YML_TEST_DIR, BASIC_FLOW_YML_FILE));
    assertThat(jobProps).isNull();
  }

  @Test
  public void testGetJobPropsFromEmbeddedFlow() {
    // Get job props from parent flow
    String jobPrefix = EMBEDDED_FLOW_NAME + Constants.PATH_DELIMITER;
    Props jobProps = FlowLoaderUtils.getPropsFromYamlFile(jobPrefix + SHELL_ECHO,
        ExecutionsTestUtil.getFlowFile(EMBEDDED_FLOW_YML_TEST_DIR, EMBEDDED_FLOW_YML_FILE));
    assertThat(jobProps.size()).isEqualTo(2);
    assertThat(jobProps.get(Constants.NODE_TYPE)).isEqualTo(TYPE_COMMAND);
    assertThat(jobProps.get(TYPE_COMMAND)).isEqualTo(ECHO_COMMAND);

    // Get job props from first level embedded flow
    jobPrefix = jobPrefix + EMBEDDED_FLOW1 + Constants.PATH_DELIMITER;
    jobProps = FlowLoaderUtils.getPropsFromYamlFile(jobPrefix + SHELL_ECHO,
        ExecutionsTestUtil.getFlowFile(EMBEDDED_FLOW_YML_TEST_DIR, EMBEDDED_FLOW_YML_FILE));
    assertThat(jobProps.size()).isEqualTo(2);
    assertThat(jobProps.get(Constants.NODE_TYPE)).isEqualTo(TYPE_COMMAND);
    assertThat(jobProps.get(TYPE_COMMAND)).isEqualTo(ECHO_COMMAND_1);

    // Get job props from second level embedded flow
    jobPrefix = jobPrefix + EMBEDDED_FLOW2 + Constants.PATH_DELIMITER;
    jobProps = FlowLoaderUtils.getPropsFromYamlFile(jobPrefix + SHELL_PWD,
        ExecutionsTestUtil.getFlowFile(EMBEDDED_FLOW_YML_TEST_DIR, EMBEDDED_FLOW_YML_FILE));
    assertThat(jobProps.size()).isEqualTo(2);
    assertThat(jobProps.get(Constants.NODE_TYPE)).isEqualTo(TYPE_COMMAND);
    assertThat(jobProps.get(TYPE_COMMAND)).isEqualTo(PWD_COMMAND);
  }

  @Test
<<<<<<< HEAD
  public void testSetJobPropsInBasicFlow() throws Exception {
    final String path = BASIC_FLOW_NAME + Constants.PATH_DELIMITER + SHELL_ECHO;
    final Props overrideProps = new Props();
    overrideProps.put(Constants.NODE_TYPE, TYPE_COMMAND);
    overrideProps.put(TYPE_COMMAND, ECHO_OVERRIDE);

    final File newFile = new File(ExecutionsTestUtil.getDataRootDir(), BASIC_FLOW_YML_FILE);
    newFile.deleteOnExit();
    FileUtils.copyFile(ExecutionsTestUtil.getFlowFile(BASIC_FLOW_YML_TEST_DIR, BASIC_FLOW_YML_FILE),
        newFile);
    FlowLoaderUtils.setPropsInYamlFile(path, newFile, overrideProps);
    assertThat(FlowLoaderUtils.getPropsFromYamlFile(path, newFile)).isEqualTo(overrideProps);
  }

  @Test
  public void testSetJobPropsInEmbeddedFlow() throws Exception {
    final String path = EMBEDDED_FLOW_NAME + Constants.PATH_DELIMITER + EMBEDDED_FLOW1 +
        Constants.PATH_DELIMITER + EMBEDDED_FLOW2 + Constants.PATH_DELIMITER + SHELL_END;
    final Props overrideProps = new Props();
    overrideProps.put(Constants.NODE_TYPE, TYPE_COMMAND);
    overrideProps.put(TYPE_COMMAND, ECHO_OVERRIDE);

    final File newFile = new File(ExecutionsTestUtil.getDataRootDir(), EMBEDDED_FLOW_YML_FILE);
    newFile.deleteOnExit();
    FileUtils.copyFile(
        ExecutionsTestUtil.getFlowFile(EMBEDDED_FLOW_YML_TEST_DIR, EMBEDDED_FLOW_YML_FILE),
        newFile);
    FlowLoaderUtils.setPropsInYamlFile(path, newFile, overrideProps);
    assertThat(FlowLoaderUtils.getPropsFromYamlFile(path, newFile)).isEqualTo(overrideProps);
=======
  public void testGetFlowTrigger() {
    final FlowTrigger flowTrigger = FlowLoaderUtils.getFlowTriggerFromYamlFile(
        ExecutionsTestUtil.getFlowFile(TRIGGER_FLOW_YML_TEST_DIR, TRIGGER_FLOW_YML_FILE));
    validateFlowTrigger(flowTrigger, MAX_WAIT_MINS, CRON_EXPRESSION, 2);
    validateTriggerDependency(flowTrigger.getDependencies().get(0), TRIGGER_NAME_1, TRIGGER_TYPE,
        PARAMS_1);
    validateTriggerDependency(flowTrigger.getDependencies().get(1), TRIGGER_NAME_2, TRIGGER_TYPE,
        PARAMS_2);
  }

  private void validateNodeBean(final NodeBean nodeBean, final String name, final String type,
      final String configKey,
      final String configValue, final int numNodes, final List<String> dependsOn) {
    assertThat(nodeBean.getName()).isEqualTo(name);
    assertThat(nodeBean.getType()).isEqualTo(type);
    if (configKey != null) {
      assertThat(nodeBean.getConfig().get(configKey)).isEqualTo(configValue);
    }
    if (numNodes != 0) {
      assertThat(nodeBean.getNodes().size()).isEqualTo(numNodes);
    }
    if (dependsOn != null) {
      assertThat(nodeBean.getDependsOn()).containsOnlyElementsOf(dependsOn);
    }
  }

  private void validateAzkabanNode(final AzkabanNode azkabanNode, final String name,
      final String type, final Props props, final List<String> nodeList, final List<String>
      dependsOn) {
    assertThat(azkabanNode.getName()).isEqualTo(name);
    assertThat(azkabanNode.getType()).isEqualTo(type);
    assertThat(azkabanNode.getProps()).isEqualTo(props);
    if (azkabanNode instanceof AzkabanFlow) {
      assertThat(((AzkabanFlow) azkabanNode).getNodes().keySet()).containsOnlyElementsOf(nodeList);
    }
    if (dependsOn != null) {
      assertThat(azkabanNode.getDependsOn()).containsOnlyElementsOf(dependsOn);
    }
  }

  private void validateFlowTriggerBean(final FlowTriggerBean flowTriggerBean, final int
      maxWaitMins, final Map<String, String> schedule, final int numDependencies) {
    assertThat(flowTriggerBean.getMaxWaitMins()).isEqualTo(maxWaitMins);
    assertThat(flowTriggerBean.getSchedule()).isEqualTo(schedule);
    assertThat(flowTriggerBean.getTriggerDependencies().size()).isEqualTo(numDependencies);
  }

  private void validateTriggerDependencyBean(final TriggerDependencyBean triggerDependencyBean,
      final String name, final String type, final Map<String, String> params) {
    assertThat(triggerDependencyBean.getName()).isEqualTo(name);
    assertThat(triggerDependencyBean.getType()).isEqualTo(type);
    assertThat(triggerDependencyBean.getParams()).isEqualTo(params);
  }

  private void validateFlowTrigger(final FlowTrigger flowTrigger, final long maxWaitMins, final
  String cronExpression, final int numDependencies) {
    assertThat(flowTrigger.getMaxWaitDuration()).isEqualTo(Duration.ofMinutes(maxWaitMins));
    assertThat(flowTrigger.getSchedule().getCronExpression()).isEqualTo(cronExpression);
    assertThat(flowTrigger.getDependencies().size()).isEqualTo(numDependencies);
  }

  private void validateTriggerDependency(final FlowTriggerDependency flowTriggerDependency, final
  String name, final String type, final Map<String, String> params) {
    assertThat(flowTriggerDependency.getName()).isEqualTo(name);
    assertThat(flowTriggerDependency.getType()).isEqualTo(type);
    assertThat(flowTriggerDependency.getProps()).isEqualTo(params);
>>>>>>> 05c39f75
  }
}<|MERGE_RESOLUTION|>--- conflicted
+++ resolved
@@ -22,16 +22,13 @@
 import azkaban.Constants;
 import azkaban.test.executions.ExecutionsTestUtil;
 import azkaban.utils.Props;
-<<<<<<< HEAD
 import java.io.File;
 import org.apache.commons.io.FileUtils;
-=======
 import com.google.common.collect.ImmutableMap;
 import java.time.Duration;
 import java.util.Arrays;
 import java.util.List;
 import java.util.Map;
->>>>>>> 05c39f75
 import org.junit.Test;
 
 public class NodeBeanLoaderTest {
@@ -283,7 +280,6 @@
   }
 
   @Test
-<<<<<<< HEAD
   public void testSetJobPropsInBasicFlow() throws Exception {
     final String path = BASIC_FLOW_NAME + Constants.PATH_DELIMITER + SHELL_ECHO;
     final Props overrideProps = new Props();
@@ -313,7 +309,8 @@
         newFile);
     FlowLoaderUtils.setPropsInYamlFile(path, newFile, overrideProps);
     assertThat(FlowLoaderUtils.getPropsFromYamlFile(path, newFile)).isEqualTo(overrideProps);
-=======
+
+  @Test
   public void testGetFlowTrigger() {
     final FlowTrigger flowTrigger = FlowLoaderUtils.getFlowTriggerFromYamlFile(
         ExecutionsTestUtil.getFlowFile(TRIGGER_FLOW_YML_TEST_DIR, TRIGGER_FLOW_YML_FILE));
@@ -380,6 +377,5 @@
     assertThat(flowTriggerDependency.getName()).isEqualTo(name);
     assertThat(flowTriggerDependency.getType()).isEqualTo(type);
     assertThat(flowTriggerDependency.getProps()).isEqualTo(params);
->>>>>>> 05c39f75
   }
 }