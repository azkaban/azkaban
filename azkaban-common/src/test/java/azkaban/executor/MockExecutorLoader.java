/*
 * Copyright 2014 LinkedIn Corp.
 *
 * Licensed under the Apache License, Version 2.0 (the "License"); you may not
 * use this file except in compliance with the License. You may obtain a copy of
 * the License at
 *
 * http://www.apache.org/licenses/LICENSE-2.0
 *
 * Unless required by applicable law or agreed to in writing, software
 * distributed under the License is distributed on an "AS IS" BASIS, WITHOUT
 * WARRANTIES OR CONDITIONS OF ANY KIND, either express or implied. See the
 * License for the specific language governing permissions and limitations under
 * the License.
 */

package azkaban.executor;

import azkaban.executor.ExecutorLogEvent.EventType;
import azkaban.flow.Flow;
import azkaban.project.Project;
import azkaban.utils.FileIOUtils.LogData;
import azkaban.utils.Pair;
import azkaban.utils.Props;
import java.io.File;
import java.io.IOException;
import java.time.Duration;
import java.util.ArrayList;
import java.util.Date;
import java.util.List;
import java.util.Map;
import java.util.Map.Entry;
import java.util.concurrent.ConcurrentHashMap;
import java.util.stream.Collectors;
import org.apache.commons.io.FileUtils;
import org.apache.log4j.Logger;

/**
 * Used in unit tests to mock the "DB layer" (the real implementation is JdbcExecutorLoader).
 * Captures status updates of jobs and flows (in memory) so that they can be checked in tests.
 */
public class MockExecutorLoader implements ExecutorLoader {

  private static final Logger logger = Logger.getLogger(MockExecutorLoader.class);

  Map<Integer, Integer> executionExecutorMapping = new ConcurrentHashMap<>();
  Map<Integer, ExecutableFlow> flows = new ConcurrentHashMap<>();
  Map<String, ExecutableNode> nodes = new ConcurrentHashMap<>();
  Map<Integer, ExecutionReference> refs = new ConcurrentHashMap<>();
  int flowUpdateCount = 0;
  Map<String, Integer> jobUpdateCount = new ConcurrentHashMap<>();
  Map<Integer, Pair<ExecutionReference, ExecutableFlow>> activeFlows = new ConcurrentHashMap<>();
  List<Executor> executors = new ArrayList<>();
  int executorIdCounter = 0;
  Map<Integer, ArrayList<ExecutorLogEvent>> executorEvents = new ConcurrentHashMap<>();

  @Override
  public void uploadExecutableFlow(final ExecutableFlow flow)
      throws ExecutorManagerException {
    // Clone the flow node to mimick how it would be saved in DB.
    // If we would keep a handle to the original flow node, we would also see any changes made after
    // this method was called. We must only store a snapshot of the current state.
    // Also to avoid modifying statuses of the original job nodes in this.updateExecutableFlow()
    final ExecutableFlow exFlow = ExecutableFlow.createExecutableFlowFromObject(flow.toObject());
    this.flows.put(flow.getExecutionId(), exFlow);
    this.flowUpdateCount++;
  }

  @Override
  public ExecutableFlow fetchExecutableFlow(final int execId)
      throws ExecutorManagerException {
    final ExecutableFlow flow = this.flows.get(execId);
    return ExecutableFlow.createExecutableFlowFromObject(flow.toObject());
  }

  @Override
  public Map<Integer, Pair<ExecutionReference, ExecutableFlow>> fetchActiveFlows()
      throws ExecutorManagerException {
    return this.activeFlows;
  }

  @Override
  public Map<Integer, Pair<ExecutionReference, ExecutableFlow>> fetchUnfinishedFlows()
      throws ExecutorManagerException {
    return this.activeFlows;
  }

  @Override
  public Map<Integer, Pair<ExecutionReference, ExecutableFlow>> fetchUnfinishedFlowsMetadata()
      throws ExecutorManagerException {
    return this.activeFlows.entrySet().stream()
        .collect(Collectors.toMap(Entry::getKey, e -> {
          final ExecutableFlow metadata = getExecutableFlowMetadata(e.getValue().getSecond());
          return new Pair<>(e.getValue().getFirst(), metadata);
        }));
  }

  private ExecutableFlow getExecutableFlowMetadata(
      final ExecutableFlow fullExFlow) {
    final Flow flow = new Flow(fullExFlow.getId());
    final Project project = new Project(fullExFlow.getProjectId(), null);
    project.setVersion(fullExFlow.getVersion());
    flow.setVersion(fullExFlow.getVersion());
    final ExecutableFlow metadata = new ExecutableFlow(project, flow);
    metadata.setExecutionId(fullExFlow.getExecutionId());
    metadata.setStatus(fullExFlow.getStatus());
    metadata.setSubmitTime(fullExFlow.getSubmitTime());
    metadata.setStartTime(fullExFlow.getStartTime());
    metadata.setEndTime(fullExFlow.getEndTime());
    metadata.setSubmitUser(fullExFlow.getSubmitUser());
    return metadata;
  }

  @Override
  public Pair<ExecutionReference, ExecutableFlow> fetchActiveFlowByExecId(final int execId) {
    return new Pair<>(null, null);
  }

  @Override
  public List<ExecutableFlow> fetchFlowHistory(final int projectId, final String flowId,
      final int skip, final int num) throws ExecutorManagerException {
    return null;
  }

  @Override
  public void addActiveExecutableReference(final ExecutionReference ref)
      throws ExecutorManagerException {
    this.refs.put(ref.getExecId(), ref);
  }

  @Override
  public void removeActiveExecutableReference(final int execId)
      throws ExecutorManagerException {
    this.refs.remove(execId);
  }

  @Override
  public void uploadLogFile(final int execId, final String name, final int attempt,
      final File... files)
      throws ExecutorManagerException {
    for (final File file : files) {
      try {
        final String logs = FileUtils.readFileToString(file, "UTF-8");
        logger.info("Uploaded log for [" + name + "]:[" + execId + "]:\n" + logs);
      } catch (final IOException e) {
        throw new RuntimeException(e);
      }
    }
  }

  @Override
  public void updateExecutableFlow(final ExecutableFlow flow)
      throws ExecutorManagerException {
    final ExecutableFlow toUpdate = this.flows.get(flow.getExecutionId());

    toUpdate.applyUpdateObject(flow.toUpdateObject(0));
    this.flowUpdateCount++;
  }

  @Override
  public void uploadExecutableNode(final ExecutableNode node, final Props inputParams)
      throws ExecutorManagerException {
    // Clone the job node to mimick how it would be saved in DB.
    // If we would keep a handle to the original job node, we would also see any changes made after
    // this method was called. We must only store a snapshot of the current state.
    // Also to avoid modifying statuses of the original job nodes in this.updateExecutableNode()
    final ExecutableNode exNode = new ExecutableNode();
    exNode.fillExecutableFromMapObject(node.toObject());

    this.nodes.put(node.getId(), exNode);
    this.jobUpdateCount.put(node.getId(), 1);
  }

  @Override
  public void updateExecutableNode(final ExecutableNode node)
      throws ExecutorManagerException {
    final ExecutableNode foundNode = this.nodes.get(node.getId());
    foundNode.setEndTime(node.getEndTime());
    foundNode.setStartTime(node.getStartTime());
    foundNode.setStatus(node.getStatus());
    foundNode.setUpdateTime(node.getUpdateTime());

    Integer value = this.jobUpdateCount.get(node.getId());
    if (value == null) {
      throw new ExecutorManagerException("The node has not been uploaded");
    } else {
      this.jobUpdateCount.put(node.getId(), ++value);
    }

    this.flowUpdateCount++;
  }

  @Override
  public int fetchNumExecutableFlows(final int projectId, final String flowId)
      throws ExecutorManagerException {
    return 0;
  }

  @Override
  public int fetchNumExecutableFlows() throws ExecutorManagerException {
    // TODO Auto-generated method stub
    return 0;
  }

  public Integer getNodeUpdateCount(final String jobId) {
    return this.jobUpdateCount.get(jobId);
  }

  @Override
  public ExecutableJobInfo fetchJobInfo(final int execId, final String jobId, final int attempt)
      throws ExecutorManagerException {
    // TODO Auto-generated method stub
    return null;
  }

  @Override
  public boolean updateExecutableReference(final int execId, final long updateTime)
      throws ExecutorManagerException {
    // TODO Auto-generated method stub
    return true;
  }

  @Override
  public LogData fetchLogs(final int execId, final String name, final int attempt,
      final int startByte,
      final int endByte) throws ExecutorManagerException {
    // TODO Auto-generated method stub
    return null;
  }

  @Override
  public List<ExecutableFlow> fetchFlowHistory(final int skip, final int num)
      throws ExecutorManagerException {
    // TODO Auto-generated method stub
    return null;
  }

  @Override
  public List<ExecutableFlow> fetchFlowHistory(final String projectContains,
      final String flowContains, final String userNameContains, final int status,
      final long startData,
      final long endData, final int skip, final int num) throws ExecutorManagerException {
    // TODO Auto-generated method stub
    return null;
  }

  @Override
  public List<ExecutableFlow> fetchFlowHistory(final int projectId, final String flowId,
      final long startTime) throws ExecutorManagerException {
    return new ArrayList<>();
  }

  @Override
  public List<ExecutableJobInfo> fetchJobHistory(final int projectId, final String jobId,
      final int skip, final int size) throws ExecutorManagerException {
    // TODO Auto-generated method stub
    return null;
  }

  @Override
  public int fetchNumExecutableNodes(final int projectId, final String jobId)
      throws ExecutorManagerException {
    // TODO Auto-generated method stub
    return 0;
  }

  @Override
  public Props fetchExecutionJobInputProps(final int execId, final String jobId)
      throws ExecutorManagerException {
    // TODO Auto-generated method stub
    return null;
  }

  @Override
  public Props fetchExecutionJobOutputProps(final int execId, final String jobId)
      throws ExecutorManagerException {
    // TODO Auto-generated method stub
    return null;
  }

  @Override
  public Pair<Props, Props> fetchExecutionJobProps(final int execId, final String jobId)
      throws ExecutorManagerException {
    // TODO Auto-generated method stub
    return null;
  }

  @Override
  public List<ExecutableJobInfo> fetchJobInfoAttempts(final int execId, final String jobId)
      throws ExecutorManagerException {
    // TODO Auto-generated method stub
    return null;
  }

  @Override
  public int removeExecutionLogsByTime(final long millis)
      throws ExecutorManagerException {
    // TODO Auto-generated method stub
    return 0;
  }

  @Override
  public List<ExecutableFlow> fetchFlowHistory(final int projectId, final String flowId,
      final int skip, final int num, final Status status) throws ExecutorManagerException {
    // TODO Auto-generated method stub
    return null;
  }

  @Override
  public List<Object> fetchAttachments(final int execId, final String name, final int attempt)
      throws ExecutorManagerException {
    // TODO Auto-generated method stub
    return null;
  }

  @Override
  public void uploadAttachmentFile(final ExecutableNode node, final File file)
      throws ExecutorManagerException {
    // TODO Auto-generated method stub

  }

  @Override
  public List<Executor> fetchActiveExecutors() throws ExecutorManagerException {
    final List<Executor> activeExecutors = new ArrayList<>();
    for (final Executor executor : this.executors) {
      if (executor.isActive()) {
        activeExecutors.add(executor);
      }
    }
    return activeExecutors;
  }

  @Override
  public Executor fetchExecutor(final String host, final int port)
      throws ExecutorManagerException {
    for (final Executor executor : this.executors) {
      if (executor.getHost().equals(host) && executor.getPort() == port) {
        return executor;
      }
    }
    return null;
  }

  @Override
  public Executor fetchExecutor(final int executorId) throws ExecutorManagerException {
    for (final Executor executor : this.executors) {
      if (executor.getId() == executorId) {
        return executor;
      }
    }
    return null;
  }

  @Override
  public Executor addExecutor(final String host, final int port)
      throws ExecutorManagerException {
    Executor executor = null;
    if (fetchExecutor(host, port) == null) {
      this.executorIdCounter++;
      executor = new Executor(this.executorIdCounter, host, port, true);
      this.executors.add(executor);
    }
    return executor;
  }

  @Override
  public void removeExecutor(final String host, final int port) throws ExecutorManagerException {
    final Executor executor = fetchExecutor(host, port);
    if (executor != null) {
      this.executorIdCounter--;
      this.executors.remove(executor);
    }
  }

  @Override
  public void postExecutorEvent(final Executor executor, final EventType type, final String user,
      final String message) throws ExecutorManagerException {
    final ExecutorLogEvent event =
        new ExecutorLogEvent(executor.getId(), user, new Date(), type, message);

    if (!this.executorEvents.containsKey(executor.getId())) {
      this.executorEvents.put(executor.getId(), new ArrayList<>());
    }

    this.executorEvents.get(executor.getId()).add(event);
  }

  @Override
  public List<ExecutorLogEvent> getExecutorEvents(final Executor executor, final int num,
      final int skip) throws ExecutorManagerException {
    if (!this.executorEvents.containsKey(executor.getId())) {
      final List<ExecutorLogEvent> events = this.executorEvents.get(executor.getId());
      return events.subList(skip, Math.min(num + skip - 1, events.size() - 1));
    }
    return null;
  }

  @Override
  public void updateExecutor(final Executor executor) throws ExecutorManagerException {
    final Executor oldExecutor = fetchExecutor(executor.getId());
    this.executors.remove(oldExecutor);
    this.executors.add(executor);
  }

  @Override
  public List<Executor> fetchAllExecutors() throws ExecutorManagerException {
    return this.executors;
  }

  @Override
  public void assignExecutor(final int executorId, final int execId)
      throws ExecutorManagerException {
    final ExecutionReference ref = this.refs.get(execId);
    ref.setExecutor(fetchExecutor(executorId));
    this.executionExecutorMapping.put(execId, executorId);
  }

  @Override
  public Executor fetchExecutorByExecutionId(final int execId) throws ExecutorManagerException {
    if (this.executionExecutorMapping.containsKey(execId)) {
      return fetchExecutor(this.executionExecutorMapping.get(execId));
    } else {
      throw new ExecutorManagerException(
          "Failed to find executor with execution : " + execId);
    }
  }

  @Override
  public List<Pair<ExecutionReference, ExecutableFlow>> fetchQueuedFlows()
      throws ExecutorManagerException {
    final List<Pair<ExecutionReference, ExecutableFlow>> queuedFlows =
        new ArrayList<>();
    for (final int execId : this.refs.keySet()) {
      if (!this.executionExecutorMapping.containsKey(execId)) {
        queuedFlows.add(new Pair<>(this.refs
            .get(execId), this.flows.get(execId)));
      }
    }
    return queuedFlows;
  }

  @Override
  public void unassignExecutor(final int executionId) throws ExecutorManagerException {
    this.executionExecutorMapping.remove(executionId);
  }

  @Override
  public List<ExecutableFlow> fetchRecentlyFinishedFlows(final Duration maxAge)
      throws ExecutorManagerException {
    return new ArrayList<>();
  }

  @Override
<<<<<<< HEAD
  public int selectAndUpdateExecution(final int executorId) {
=======
  public int selectAndUpdateExecution(final int executorId, final boolean isActive)
      throws ExecutorManagerException {
>>>>>>> c1f25033
    return 1;
  }

  @Override
  public void unsetExecutorIdForExecution(final int executionId) {
  }
}<|MERGE_RESOLUTION|>--- conflicted
+++ resolved
@@ -452,12 +452,8 @@
   }
 
   @Override
-<<<<<<< HEAD
-  public int selectAndUpdateExecution(final int executorId) {
-=======
   public int selectAndUpdateExecution(final int executorId, final boolean isActive)
       throws ExecutorManagerException {
->>>>>>> c1f25033
     return 1;
   }
 
