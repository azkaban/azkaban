--- conflicted
+++ resolved
@@ -78,10 +78,7 @@
     this.executorHealthChecker = mock(ExecutorHealthChecker.class);
     this.controller = new ExecutionController(this.props, this.loader, this.commonMetrics,
         this.apiGateway, this.alertHolder, this.executorHealthChecker);
-<<<<<<< HEAD
-=======
-
->>>>>>> 562282b9
+
     final Executor executor1 = new Executor(1, "localhost", 12345, true);
     final Executor executor2 = new Executor(2, "localhost", 12346, true);
     final Executor executor3 = new Executor(3, "localhost", 12347, false);
