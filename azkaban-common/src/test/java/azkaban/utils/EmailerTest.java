/*
 * Copyright 2017 LinkedIn Corp.
 *
 * Licensed under the Apache License, Version 2.0 (the "License"); you may not
 * use this file except in compliance with the License. You may obtain a copy of
 * the License at
 *
 * http://www.apache.org/licenses/LICENSE-2.0
 *
 * Unless required by applicable law or agreed to in writing, software
 * distributed under the License is distributed on an "AS IS" BASIS, WITHOUT
 * WARRANTIES OR CONDITIONS OF ANY KIND, either express or implied. See the
 * License for the specific language governing permissions and limitations under
 * the License.
 */
package azkaban.utils;

import azkaban.executor.ExecutableFlow;
import azkaban.flow.Flow;
import azkaban.project.DirectoryFlowLoader;
import azkaban.project.Project;
import azkaban.test.executions.TestExecutions;
import com.google.common.io.Resources;
import org.apache.log4j.Logger;
import org.junit.Assert;
import org.junit.Before;
import org.junit.Ignore;
import org.junit.Test;

import java.io.FileInputStream;
import java.io.InputStream;
import java.net.URL;
import java.util.ArrayList;
import java.util.List;
import java.util.Properties;


public class EmailerTest {

    String host = "smtp.domain.com";
    int mailPort = 25;
    String sender = "somebody@domain.com";
    String user = "somebody@domain.com";
    String password = "pwd";

    String failAddr = "receive@domain.com";
    List<String> failAddrList = new ArrayList<String>();

    private Project project;
    private Props props;




    @Before
    public void setUp() throws Exception {
        failAddrList.add(failAddr);
        project = new Project(11, "myTestProject");
        Logger logger = Logger.getLogger(this.getClass());

        props =  createMailProperties();
        DirectoryFlowLoader loader = new DirectoryFlowLoader(props, logger);
        loader.loadProjectFlow(project, TestExecutions.getFlowDir("embedded"));
        Assert.assertEquals(0, loader.getErrors().size());
        project.setFlows(loader.getFlowMap());
        project.setVersion(123);
    }




    /**
     * test send email
     */
    @Ignore
    @Test
    public void testSendEmail() throws Exception{

        Flow flow = project.getFlow("jobe");
        flow.addFailureEmails(failAddrList);
        Assert.assertNotNull(flow);

        ExecutableFlow exFlow = new ExecutableFlow(project, flow);
        Emailer emailer = new Emailer(props);
        emailer.sendErrorEmail(exFlow);

    }

<<<<<<< HEAD
    @Test
=======
>>>>>>> eaa09d44
    public void testCreateEmailMessage(){
        Emailer emailer = new Emailer(props);
        EmailMessage em = emailer.createEmailMessage("subject","text/html",failAddrList);
        assert  em.getMailPort() == mailPort;

    }




    public   Props  createMailProperties(){
        Props props = new Props();
        props.put("mail.user",user);
        props.put("mail.password",password);
        props.put("mail.sender",sender);
        props.put("mail.host",host);
        props.put("mail.port",mailPort);
        props.put("job.failure.email",failAddr);
        props.put("server.port","114");
        props.put("jetty.use.ssl","false");
        props.put("server.useSSL","false");
        props.put("jetty.port","8786");
        return props;
    }





}<|MERGE_RESOLUTION|>--- conflicted
+++ resolved
@@ -85,11 +85,7 @@
         emailer.sendErrorEmail(exFlow);
 
     }
-
-<<<<<<< HEAD
     @Test
-=======
->>>>>>> eaa09d44
     public void testCreateEmailMessage(){
         Emailer emailer = new Emailer(props);
         EmailMessage em = emailer.createEmailMessage("subject","text/html",failAddrList);
