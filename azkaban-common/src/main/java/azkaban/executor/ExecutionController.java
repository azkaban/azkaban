--- conflicted
+++ resolved
@@ -15,14 +15,7 @@
  */
 package azkaban.executor;
 
-<<<<<<< HEAD
-import azkaban.Constants;
-import azkaban.Constants.ConfigurationKeys;
-import azkaban.event.EventHandler;
-import azkaban.flow.FlowUtils;
-=======
 import azkaban.DispatchMethod;
->>>>>>> d0b519cb
 import azkaban.metrics.CommonMetrics;
 import azkaban.utils.FileIOUtils.LogData;
 import azkaban.utils.Pair;
@@ -319,80 +312,8 @@
   }
 
   @Override
-<<<<<<< HEAD
-  public long getAgedQueuedFlowSize() {
-    long size = 0L;
-    int minimum_age_minutes = this.azkProps.getInt(
-        ConfigurationKeys.MIN_AGE_FOR_CLASSIFYING_A_FLOW_AGED_MINUTES,
-        Constants.DEFAULT_MIN_AGE_FOR_CLASSIFYING_A_FLOW_AGED_MINUTES);
-
-    // TODO(anish-mal) FetchQueuedExecutableFlows does a lot of processing that is redundant, since
-    // all we care about is the count. Write a new class that's more performant and can be used for
-    // metrics. this.executorLoader.fetchAgedQueuedFlows internally calls FetchQueuedExecutableFlows.
-    try {
-      size = this.executorLoader.fetchAgedQueuedFlows(Duration.ofMinutes(minimum_age_minutes))
-          .size();
-    } catch (final ExecutorManagerException e) {
-      this.logger.error("Failed to get flows queued for a long time.", e);
-    }
-    return size;
-  }
-
-  @Override
-  public List<ExecutableFlow> getRecentlyFinishedFlows() {
-    List<ExecutableFlow> flows = new ArrayList<>();
-    try {
-      flows = this.executorLoader.fetchRecentlyFinishedFlows(
-          RECENTLY_FINISHED_LIFETIME);
-    } catch (final ExecutorManagerException e) {
-      logger.error("Failed to fetch recently finished flows.", e);
-    }
-    return flows;
-  }
-
-  @Override
-  public List<ExecutableFlow> getExecutableFlows(final int skip, final int size)
-      throws ExecutorManagerException {
-    final List<ExecutableFlow> flows = this.executorLoader.fetchFlowHistory(skip, size);
-    return flows;
-  }
-
-  @Override
-  public List<ExecutableFlow> getExecutableFlows(final String flowIdContains,
-      final int skip, final int size) throws ExecutorManagerException {
-    final List<ExecutableFlow> flows =
-        this.executorLoader.fetchFlowHistory(null, '%' + flowIdContains + '%', null,
-            0, -1, -1, skip, size);
-    return flows;
-  }
-
-  @Override
-  public List<ExecutableFlow> getExecutableFlows(final String projContain,
-      final String flowContain, final String userContain, final int status, final long begin,
-      final long end,
-      final int skip, final int size) throws ExecutorManagerException {
-    final List<ExecutableFlow> flows =
-        this.executorLoader.fetchFlowHistory(projContain, flowContain, userContain,
-            status, begin, end, skip, size);
-    return flows;
-  }
-
-  @Override
-  public List<ExecutableJobInfo> getExecutableJobs(final Project project,
-      final String jobId, final int skip, final int size) throws ExecutorManagerException {
-    final List<ExecutableJobInfo> nodes =
-        this.executorLoader.fetchJobHistory(project.getId(), jobId, skip, size);
-    return nodes;
-  }
-
-  @Override
-  public int getNumberOfJobExecutions(final Project project, final String jobId)
-      throws ExecutorManagerException {
-    return this.executorLoader.fetchNumExecutableNodes(project.getId(), jobId);
-=======
   public DispatchMethod getDispatchMethod() {
     return DispatchMethod.POLL;
->>>>>>> d0b519cb
   }
 
   @Override
