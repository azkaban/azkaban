/*
 * Copyright 2018 LinkedIn Corp.
 *
 * Licensed under the Apache License, Version 2.0 (the “License”); you may not
 * use this file except in compliance with the License. You may obtain a copy of
 * the License at
 *
 * http://www.apache.org/licenses/LICENSE-2.0
 *
 * Unless required by applicable law or agreed to in writing, software
 * distributed under the License is distributed on an “AS IS” BASIS, WITHOUT
 * WARRANTIES OR CONDITIONS OF ANY KIND, either express or implied. See the
 * License for the specific language governing permissions and limitations under
 * the License.
 */
package azkaban.executor;

import azkaban.DispatchMethod;
import azkaban.metrics.CommonMetrics;
import azkaban.utils.FileIOUtils.LogData;
import azkaban.utils.Pair;
import azkaban.utils.Props;
import java.lang.Thread.State;
import java.util.ArrayList;
import java.util.Collection;
import java.util.Collections;
import java.util.HashSet;
import java.util.List;
import java.util.Map;
import java.util.Optional;
import java.util.Set;
import javax.inject.Inject;
import javax.inject.Singleton;
import org.slf4j.Logger;
import org.slf4j.LoggerFactory;

/**
 * Controls flow executions on web server. This module implements the polling model in the new AZ
 * dispatching design. It's injected only when azkaban.execution.dispatch.method is configured to
 * POLL. It will ultimately replace ExecutorManager in the future.
 */
@Singleton
public class ExecutionController extends AbstractExecutorManagerAdapter {

  private static final Logger logger = LoggerFactory.getLogger(ExecutionController.class);
  private final AlerterHolder alerterHolder;
  private final ExecutorHealthChecker executorHealthChecker;


  @Inject
  ExecutionController(final Props azkProps, final ExecutorLoader executorLoader,
      final CommonMetrics commonMetrics,
      final ExecutorApiGateway apiGateway, final AlerterHolder alerterHolder, final
  ExecutorHealthChecker executorHealthChecker) {
    super(azkProps, executorLoader, commonMetrics, apiGateway);
    this.alerterHolder = alerterHolder;
    this.executorHealthChecker = executorHealthChecker;
  }

  @Override
  public void setupExecutors() {
    // Todo: deprecate this method
  }

  @Override
  public void disableQueueProcessorThread() {
    // Todo: deprecate this method
  }

  @Override
  public void enableQueueProcessorThread() {
    // Todo: deprecate this method
  }

  @Override
  public State getExecutorManagerThreadState() {
    // Todo: deprecate this method
    return State.RUNNABLE;
  }

  @Override
  public boolean isExecutorManagerThreadActive() {
    // Todo: deprecate this method
    return true;
  }

  @Override
  public long getLastExecutorManagerThreadCheckTime() {
    // Todo: deprecate this method
    return 1L;
  }

  @Override
  public Collection<Executor> getAllActiveExecutors() {
    List<Executor> executors = new ArrayList<>();
    try {
      executors = this.executorLoader.fetchActiveExecutors();
    } catch (final ExecutorManagerException e) {
      logger.error("Failed to get all active executors.", e);
    }
    return executors;
  }

  @Override
  public Executor fetchExecutor(final int executorId) throws ExecutorManagerException {
    return this.executorLoader.fetchExecutor(executorId);
  }

  @Override
  public Set<String> getPrimaryServerHosts() {
    final HashSet<String> ports = new HashSet<>();
    try {
      for (final Executor executor : this.executorLoader.fetchActiveExecutors()) {
        ports.add(executor.getHost() + ":" + executor.getPort());
      }
    } catch (final ExecutorManagerException e) {
      logger.error("Failed to get primary server hosts.", e);
    }
    return ports;
  }

  @Override
  public Set<String> getAllActiveExecutorServerHosts() {
    final Set<String> ports = getPrimaryServerHosts();
    // include executor which were initially active and still has flows running
    try {
      for (final Pair<ExecutionReference, ExecutableFlow> running : this.executorLoader
          .fetchActiveFlows().values()) {
        final ExecutionReference ref = running.getFirst();
        if (ref.getExecutor().isPresent()) {
          final Executor executor = ref.getExecutor().get();
          ports.add(executor.getHost() + ":" + executor.getPort());
        }
      }
    } catch (final ExecutorManagerException e) {
      logger.error("Failed to get all active executor server hosts.", e);
    }
    return ports;
  }

  /**
   * Gets a list of all the unfinished (both dispatched and non-dispatched) executions for a given
   * project and flow {@inheritDoc}.
   *
   * @see azkaban.executor.ExecutorManagerAdapter#getRunningFlows(int, java.lang.String)
   */
  @Override
  public List<Integer> getRunningFlows(final int projectId, final String flowId) {
    final List<Integer> executionIds = new ArrayList<>();
    try {
      executionIds.addAll(ExecutorUtils.getRunningFlowsHelper(projectId, flowId,
          this.executorLoader.fetchUnfinishedFlows().values()));
    } catch (final ExecutorManagerException e) {
      logger.error("Failed to get running flows for project " + projectId + ", flow "
          + flowId, e);
    }
    return executionIds;
  }

  @Override
  public List<Pair<ExecutableFlow, Optional<Executor>>> getActiveFlowsWithExecutor() {
    final List<Pair<ExecutableFlow, Optional<Executor>>> flows = new ArrayList<>();
    try {
      getActiveFlowsWithExecutorHelper(flows, this.executorLoader.fetchUnfinishedFlows().values());
    } catch (final ExecutorManagerException e) {
      logger.error("Failed to get active flows with executor.", e);
    }
    return flows;
  }

  /* Helper method for getActiveFlowsWithExecutor */
  private void getActiveFlowsWithExecutorHelper(
      final List<Pair<ExecutableFlow, Optional<Executor>>> flows,
      final Collection<Pair<ExecutionReference, ExecutableFlow>> collection) {
    for (final Pair<ExecutionReference, ExecutableFlow> ref : collection) {
      flows.add(new Pair<>(ref.getSecond(), ref
          .getFirst().getExecutor()));
    }
  }

  /**
   * Checks whether the given flow has an active (running, non-dispatched) execution from database.
   * {@inheritDoc}
   */
  @Override
  public boolean isFlowRunning(final int projectId, final String flowId) {
    boolean isRunning = false;
    try {
      isRunning = isFlowRunningHelper(projectId, flowId,
          this.executorLoader.fetchUnfinishedFlows().values());

    } catch (final ExecutorManagerException e) {
      logger.error(
          "Failed to check if the flow is running for project " + projectId + ", flow " + flowId,
          e);
    }
    return isRunning;
  }

  /**
   * When a flow is submitted, insert a new execution into the database queue. {@inheritDoc}
   */
  @Override
  public String submitExecutableFlow(final ExecutableFlow exflow, final String userId)
      throws ExecutorManagerException {
    if (exflow.isLocked()) {
      // Skip execution for locked flows.
      final String message = String.format("Flow %s for project %s is locked.", exflow.getId(),
          exflow.getProjectName());
      logger.info(message);
      return message;
    }

    final String exFlowKey = exflow.getProjectName() + "." + exflow.getId() + ".submitFlow";
    // Use project and flow name to prevent race condition when same flow is submitted by API and
    // schedule at the same time
    // causing two same flow submission entering this piece.
    synchronized (exFlowKey.intern()) {
      final String flowId = exflow.getFlowId();
      logger.info("Submitting execution flow " + flowId + " by " + userId);

      String message = uploadExecutableFlow(exflow, userId, flowId, "");

      this.commonMetrics.markSubmitFlowSuccess();
      message += "Execution queued successfully with exec id " + exflow.getExecutionId();
      return message;
    }
  }

  /* Search a running flow in a collection */
  private boolean isFlowRunningHelper(final int projectId, final String flowId,
      final Collection<Pair<ExecutionReference, ExecutableFlow>> collection) {
    for (final Pair<ExecutionReference, ExecutableFlow> ref : collection) {
      if (ref.getSecond().getProjectId() == projectId
          && ref.getSecond().getFlowId().equals(flowId)) {
        return true;
      }
    }
    return false;
  }

  /**
   * Get all running (unfinished) flows from database. {@inheritDoc}
   */
  @Override
  public List<ExecutableFlow> getRunningFlows() {
    final ArrayList<ExecutableFlow> flows = new ArrayList<>();
    try {
      getFlowsHelper(flows, this.executorLoader.fetchUnfinishedFlows().values());
    } catch (final ExecutorManagerException e) {
      logger.error("Failed to get running flows.", e);
    }
    return flows;
  }

  /**
   * Helper method to get all flows from collection.
   */
  private void getFlowsHelper(final ArrayList<ExecutableFlow> flows,
      final Collection<Pair<ExecutionReference, ExecutableFlow>> collection) {
    collection.forEach(ref -> flows.add(ref.getSecond()));
  }

  /**
   * Get execution ids of all running (unfinished) flows from database.
   */
  public List<Integer> getRunningFlowIds() {
    final List<Integer> allIds = new ArrayList<>();
    try {
      getExecutionIdsHelper(allIds, this.executorLoader.fetchUnfinishedFlows().values());
    } catch (final ExecutorManagerException e) {
      logger.error("Failed to get running flow ids.", e);
    }
    return allIds;
  }

  /**
   * Get execution ids of all non-dispatched flows from database.
   */
  public List<Integer> getQueuedFlowIds() {
    final List<Integer> allIds = new ArrayList<>();
    try {
      getExecutionIdsHelper(allIds, this.executorLoader.fetchQueuedFlows());
    } catch (final ExecutorManagerException e) {
      logger.error("Failed to get queued flow ids.", e);
    }
    return allIds;
  }

  /* Helper method to get all execution ids from collection in sorted order. */
  private void getExecutionIdsHelper(final List<Integer> allIds,
      final Collection<Pair<ExecutionReference, ExecutableFlow>> collection) {
    collection.forEach(ref -> allIds.add(ref.getSecond().getExecutionId()));
    Collections.sort(allIds);
  }

  /**
   * Get the number of non-dispatched flows from database. {@inheritDoc}
   */
  @Override
  public long getQueuedFlowSize() {
    long size = 0L;
    // TODO(anish-mal) FetchQueuedExecutableFlows does a lot of processing that is redundant, since
    // all we care about is the count. Write a new class that's more performant and can be used for
    // metrics. this.executorLoader.fetchQueuedFlows internally calls FetchQueuedExecutableFlows.
    try {
      size = this.executorLoader.fetchQueuedFlows().size();
    } catch (final ExecutorManagerException e) {
      logger.error("Failed to get queued flow size.", e);
    }
    return size;
  }

  @Override
  public DispatchMethod getDispatchMethod() {
    return DispatchMethod.POLL;
  }

  @Override
  public LogData getExecutableFlowLog(final ExecutableFlow exFlow, final int offset,
      final int length) throws ExecutorManagerException {
    final Pair<ExecutionReference, ExecutableFlow> pair = this.executorLoader
        .fetchActiveFlowByExecId(exFlow.getExecutionId());
    return getFlowLogData(exFlow, offset, length, pair);
  }

  @Override
  public LogData getExecutionJobLog(final ExecutableFlow exFlow, final String jobId,
      final int offset, final int length, final int attempt) throws ExecutorManagerException {
    final Pair<ExecutionReference, ExecutableFlow> pair = this.executorLoader
        .fetchActiveFlowByExecId(exFlow.getExecutionId());
    return getJobLogData(exFlow, jobId, offset, length, attempt, pair);
  }

  @Override
  public List<Object> getExecutionJobStats(final ExecutableFlow exFlow, final String jobId,
      final int attempt) throws ExecutorManagerException {
    final Pair<ExecutionReference, ExecutableFlow> pair =
        this.executorLoader.fetchActiveFlowByExecId(exFlow.getExecutionId());
<<<<<<< HEAD
    if (pair == null) {
      return this.executorLoader.fetchAttachments(exFlow.getExecutionId(), jobId,
          attempt);
    }

    final Pair<String, String> jobIdParam = new Pair<>("jobId", jobId);
    final Pair<String, String> attemptParam =
        new Pair<>("attempt", String.valueOf(attempt));

    @SuppressWarnings("unchecked") final Map<String, Object> result =
        this.apiGateway.callWithReference(pair.getFirst(), ConnectorParams.ATTACHMENTS_ACTION,
            jobIdParam, attemptParam);

    @SuppressWarnings("unchecked") final List<Object> jobStats = (List<Object>) result
        .get("attachments");

    return jobStats;
  }

  /**
   * If the Resource Manager and Job History server urls are configured, find all the
   * Hadoop/Spark application ids present in the Azkaban job's log and then construct the url to
   * job logs in the Hadoop/Spark server for each application id found. Application ids are
   * returned in the order they appear in the Azkaban job log.
   *
   * @param exFlow The executable flow.
   * @param jobId The job id.
   * @param attempt The job execution attempt.
   * @return The map of (application id, job log url)
   */
  @Override
  public Map<String, String> getExternalJobLogUrls(final ExecutableFlow exFlow, final String jobId,
      final int attempt) {
    final Map<String, String> jobLogUrlsByAppId = new LinkedHashMap<>();
    final Set<String> applicationIds = getApplicationIds(exFlow, jobId, attempt);
    for (final String applicationId : applicationIds) {
      final String jobLogUrl = ExecutionControllerUtils
          .createJobLinkUrl(exFlow, jobId, applicationId, this.azkProps);
      if (jobLogUrl != null) {
        jobLogUrlsByAppId.put(applicationId, jobLogUrl);
      }
    }

    return jobLogUrlsByAppId;
  }

  /**
   * Find all the Hadoop/Spark application ids present in the Azkaban job log. When iterating
   * over the set returned by this method the application ids are in the same order they appear
   * in the log.
   *
   * @param exFlow The executable flow.
   * @param jobId The job id.
   * @param attempt The job execution attempt.
   * @return The application ids found.
   */
  Set<String> getApplicationIds(final ExecutableFlow exFlow, final String jobId,
      final int attempt) {
    final Set<String> applicationIds = new LinkedHashSet<>();
    int offset = 0;
    try {
      LogData data = getExecutionJobLog(exFlow, jobId, offset, 50000, attempt);
      while (data != null && data.getLength() > 0) {
        this.logger.info("Get application ID for execution " + exFlow.getExecutionId() + ", job"
            + " " + jobId + ", attempt " + attempt + ", data offset " + offset);
        String logData = data.getData();
        final int indexOfLastSpace = logData.lastIndexOf(' ');
        final int indexOfLastTab = logData.lastIndexOf('\t');
        final int indexOfLastEoL = logData.lastIndexOf('\n');
        final int indexOfLastDelim = Math
            .max(indexOfLastEoL, Math.max(indexOfLastSpace, indexOfLastTab));
        if (indexOfLastDelim > -1) {
          // index + 1 to avoid looping forever if indexOfLastDelim is zero
          logData = logData.substring(0, indexOfLastDelim + 1);
        }
        applicationIds.addAll(ExecutionControllerUtils.findApplicationIdsFromLog(logData));
        offset = data.getOffset() + logData.length();
        data = getExecutionJobLog(exFlow, jobId, offset, 50000, attempt);
      }
    } catch (final ExecutorManagerException e) {
      this.logger.error("Failed to get application ID for execution " + exFlow.getExecutionId() +
          ", job " + jobId + ", attempt " + attempt + ", data offset " + offset, e);
    }
    return applicationIds;
=======
    return getExecutionJobStats(exFlow, jobId, attempt, pair);
>>>>>>> d0b519cb
  }

  /**
   * If a flow is already dispatched to an executor, cancel by calling Executor. Else if it's still
   * queued in DB, remove it from DB queue and finalize. {@inheritDoc}
   */
  @Override
  public void cancelFlow(final ExecutableFlow exFlow, final String userId)
      throws ExecutorManagerException {
    synchronized (exFlow) {
      final Map<Integer, Pair<ExecutionReference, ExecutableFlow>> unfinishedFlows = this.executorLoader
          .fetchUnfinishedFlows();
      if (unfinishedFlows.containsKey(exFlow.getExecutionId())) {
        final Pair<ExecutionReference, ExecutableFlow> pair = unfinishedFlows
            .get(exFlow.getExecutionId());
        if (pair.getFirst().getExecutor().isPresent()) {
          // Flow is already dispatched to an executor, so call that executor to cancel the flow.
          this.apiGateway
              .callWithReferenceByUser(pair.getFirst(), ConnectorParams.CANCEL_ACTION, userId);
        } else {
          // Flow is still queued, need to finalize it and update the status in DB.
          ExecutionControllerUtils.finalizeFlow(this.executorLoader, this.alerterHolder, exFlow,
              "Cancelled before dispatching to executor", null);
        }
      } else {
        throw new ExecutorManagerException("Execution "
            + exFlow.getExecutionId() + " of flow " + exFlow.getFlowId()
            + " isn't running.");
      }
    }
  }

  @Override
  public void resumeFlow(final ExecutableFlow exFlow, final String userId)
      throws ExecutorManagerException {
    synchronized (exFlow) {
      final Pair<ExecutionReference, ExecutableFlow> pair =
          this.executorLoader.fetchActiveFlowByExecId(exFlow.getExecutionId());
      if (pair == null) {
        throw new ExecutorManagerException("Execution "
            + exFlow.getExecutionId() + " of flow " + exFlow.getFlowId()
            + " isn't running.");
      }
      this.apiGateway
          .callWithReferenceByUser(pair.getFirst(), ConnectorParams.RESUME_ACTION, userId);
    }
  }

  @Override
  public void pauseFlow(final ExecutableFlow exFlow, final String userId)
      throws ExecutorManagerException {
    synchronized (exFlow) {
      final Pair<ExecutionReference, ExecutableFlow> pair =
          this.executorLoader.fetchActiveFlowByExecId(exFlow.getExecutionId());
      if (pair == null) {
        throw new ExecutorManagerException("Execution "
            + exFlow.getExecutionId() + " of flow " + exFlow.getFlowId()
            + " isn't running.");
      }
      this.apiGateway
          .callWithReferenceByUser(pair.getFirst(), ConnectorParams.PAUSE_ACTION, userId);
    }
  }

  @Override
  public void retryFailures(final ExecutableFlow exFlow, final String userId)
      throws ExecutorManagerException {
    modifyExecutingJobs(exFlow, ConnectorParams.MODIFY_RETRY_FAILURES, userId);
  }

  private void modifyExecutingJobs(final ExecutableFlow exFlow,
      final String command, final String userId, final String... jobIds)
      throws ExecutorManagerException {
    synchronized (exFlow) {
      final Pair<ExecutionReference, ExecutableFlow> pair =
          this.executorLoader.fetchActiveFlowByExecId(exFlow.getExecutionId());
      modifyExecutingJobs(exFlow, command, userId, pair, jobIds);
    }
  }

  @Override
  public void start() {
    this.executorHealthChecker.start();
  }

  @Override
  public void shutdown() {
    this.executorHealthChecker.shutdown();
  }

}<|MERGE_RESOLUTION|>--- conflicted
+++ resolved
@@ -337,94 +337,7 @@
       final int attempt) throws ExecutorManagerException {
     final Pair<ExecutionReference, ExecutableFlow> pair =
         this.executorLoader.fetchActiveFlowByExecId(exFlow.getExecutionId());
-<<<<<<< HEAD
-    if (pair == null) {
-      return this.executorLoader.fetchAttachments(exFlow.getExecutionId(), jobId,
-          attempt);
-    }
-
-    final Pair<String, String> jobIdParam = new Pair<>("jobId", jobId);
-    final Pair<String, String> attemptParam =
-        new Pair<>("attempt", String.valueOf(attempt));
-
-    @SuppressWarnings("unchecked") final Map<String, Object> result =
-        this.apiGateway.callWithReference(pair.getFirst(), ConnectorParams.ATTACHMENTS_ACTION,
-            jobIdParam, attemptParam);
-
-    @SuppressWarnings("unchecked") final List<Object> jobStats = (List<Object>) result
-        .get("attachments");
-
-    return jobStats;
-  }
-
-  /**
-   * If the Resource Manager and Job History server urls are configured, find all the
-   * Hadoop/Spark application ids present in the Azkaban job's log and then construct the url to
-   * job logs in the Hadoop/Spark server for each application id found. Application ids are
-   * returned in the order they appear in the Azkaban job log.
-   *
-   * @param exFlow The executable flow.
-   * @param jobId The job id.
-   * @param attempt The job execution attempt.
-   * @return The map of (application id, job log url)
-   */
-  @Override
-  public Map<String, String> getExternalJobLogUrls(final ExecutableFlow exFlow, final String jobId,
-      final int attempt) {
-    final Map<String, String> jobLogUrlsByAppId = new LinkedHashMap<>();
-    final Set<String> applicationIds = getApplicationIds(exFlow, jobId, attempt);
-    for (final String applicationId : applicationIds) {
-      final String jobLogUrl = ExecutionControllerUtils
-          .createJobLinkUrl(exFlow, jobId, applicationId, this.azkProps);
-      if (jobLogUrl != null) {
-        jobLogUrlsByAppId.put(applicationId, jobLogUrl);
-      }
-    }
-
-    return jobLogUrlsByAppId;
-  }
-
-  /**
-   * Find all the Hadoop/Spark application ids present in the Azkaban job log. When iterating
-   * over the set returned by this method the application ids are in the same order they appear
-   * in the log.
-   *
-   * @param exFlow The executable flow.
-   * @param jobId The job id.
-   * @param attempt The job execution attempt.
-   * @return The application ids found.
-   */
-  Set<String> getApplicationIds(final ExecutableFlow exFlow, final String jobId,
-      final int attempt) {
-    final Set<String> applicationIds = new LinkedHashSet<>();
-    int offset = 0;
-    try {
-      LogData data = getExecutionJobLog(exFlow, jobId, offset, 50000, attempt);
-      while (data != null && data.getLength() > 0) {
-        this.logger.info("Get application ID for execution " + exFlow.getExecutionId() + ", job"
-            + " " + jobId + ", attempt " + attempt + ", data offset " + offset);
-        String logData = data.getData();
-        final int indexOfLastSpace = logData.lastIndexOf(' ');
-        final int indexOfLastTab = logData.lastIndexOf('\t');
-        final int indexOfLastEoL = logData.lastIndexOf('\n');
-        final int indexOfLastDelim = Math
-            .max(indexOfLastEoL, Math.max(indexOfLastSpace, indexOfLastTab));
-        if (indexOfLastDelim > -1) {
-          // index + 1 to avoid looping forever if indexOfLastDelim is zero
-          logData = logData.substring(0, indexOfLastDelim + 1);
-        }
-        applicationIds.addAll(ExecutionControllerUtils.findApplicationIdsFromLog(logData));
-        offset = data.getOffset() + logData.length();
-        data = getExecutionJobLog(exFlow, jobId, offset, 50000, attempt);
-      }
-    } catch (final ExecutorManagerException e) {
-      this.logger.error("Failed to get application ID for execution " + exFlow.getExecutionId() +
-          ", job " + jobId + ", attempt " + attempt + ", data offset " + offset, e);
-    }
-    return applicationIds;
-=======
     return getExecutionJobStats(exFlow, jobId, attempt, pair);
->>>>>>> d0b519cb
   }
 
   /**
