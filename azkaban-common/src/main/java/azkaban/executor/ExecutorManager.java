/*
 * Copyright 2014 LinkedIn Corp.
 *
 * Licensed under the Apache License, Version 2.0 (the "License"); you may not
 * use this file except in compliance with the License. You may obtain a copy of
 * the License at
 *
 * http://www.apache.org/licenses/LICENSE-2.0
 *
 * Unless required by applicable law or agreed to in writing, software
 * distributed under the License is distributed on an "AS IS" BASIS, WITHOUT
 * WARRANTIES OR CONDITIONS OF ANY KIND, either express or implied. See the
 * License for the specific language governing permissions and limitations under
 * the License.
 */

package azkaban.executor;

import static java.util.Objects.requireNonNull;

import azkaban.Constants;
import azkaban.Constants.ConfigurationKeys;
import azkaban.alert.Alerter;
import azkaban.event.EventHandler;
import azkaban.executor.selector.ExecutorComparator;
import azkaban.executor.selector.ExecutorFilter;
import azkaban.executor.selector.ExecutorSelector;
import azkaban.flow.FlowUtils;
import azkaban.metrics.CommonMetrics;
import azkaban.project.Project;
import azkaban.project.ProjectWhitelist;
import azkaban.utils.AuthenticationUtils;
import azkaban.utils.FileIOUtils.JobMetaData;
import azkaban.utils.FileIOUtils.LogData;
import azkaban.utils.JSONUtils;
import azkaban.utils.Pair;
import azkaban.utils.Props;
import com.google.common.collect.Lists;
import java.io.BufferedReader;
import java.io.File;
import java.io.IOException;
import java.io.InputStreamReader;
import java.lang.Thread.State;
import java.net.HttpURLConnection;
import java.net.URL;
import java.nio.charset.StandardCharsets;
import java.time.Duration;
import java.util.ArrayList;
import java.util.Arrays;
import java.util.Collection;
import java.util.Collections;
import java.util.HashMap;
import java.util.HashSet;
import java.util.List;
import java.util.Map;
import java.util.Set;
import java.util.TreeMap;
import java.util.concurrent.ConcurrentHashMap;
import java.util.concurrent.ExecutorService;
import java.util.concurrent.Executors;
import java.util.concurrent.Future;
import java.util.concurrent.TimeUnit;
import java.util.concurrent.TimeoutException;
import java.util.regex.Matcher;
import java.util.regex.Pattern;
import javax.inject.Inject;
import javax.inject.Singleton;
import org.apache.commons.lang.StringUtils;
import org.apache.log4j.Logger;
import org.joda.time.DateTime;

/**
 * Executor manager used to manage the client side job.
 */
@Singleton
public class ExecutorManager extends EventHandler implements
    ExecutorManagerAdapter {

<<<<<<< HEAD
  public static final String AZKABAN_USE_MULTIPLE_EXECUTORS =
      "azkaban.use.multiple.executors";
  public static final String AZKABAN_MAX_CONCURRENT_RUNS_ONEFLOW =
      "azkaban.max.concurrent.runs.oneflow";
  static final String AZKABAN_EXECUTOR_SELECTOR_FILTERS =
      "azkaban.executorselector.filters";
  static final String AZKABAN_EXECUTOR_SELECTOR_COMPARATOR_PREFIX =
      "azkaban.executorselector.comparator.";
  static final String AZKABAN_QUEUEPROCESSING_ENABLED =
      "azkaban.queueprocessing.enabled";
  private static final String SPARK_JOB_TYPE = "spark";
  private static final String APPLICATION_ID = "${application.id}";
  // The regex to look for while fetching application ID from the Hadoop/Spark job log
  private static final Pattern APPLICATION_ID_PATTERN = Pattern
      .compile("application_\\d+_\\d+");
  // The regex to look for while validating the content from RM job link
  private static final Pattern FAILED_TO_READ_APPLICATION_PATTERN = Pattern
      .compile("Failed to read the application");
  private static final Pattern INVALID_APPLICATION_ID_PATTERN = Pattern
      .compile("Invalid Application ID");
  private static final String AZKABAN_WEBSERVER_QUEUE_SIZE =
      "azkaban.webserver.queue.size";
  private static final String AZKABAN_ACTIVE_EXECUTOR_REFRESH_IN_MS =
      "azkaban.activeexecutor.refresh.milisecinterval";
  private static final String AZKABAN_ACTIVE_EXECUTOR_REFRESH_IN_NUM_FLOW =
      "azkaban.activeexecutor.refresh.flowinterval";
=======
>>>>>>> c0ea77b8
  private static final int DEFAULT_MAX_ONCURRENT_RUNS_ONEFLOW = 30;
  // 12 weeks
  private static final long DEFAULT_EXECUTION_LOGS_RETENTION_MS = 3 * 4 * 7
      * 24 * 60 * 60 * 1000L;
  private static final Duration RECENTLY_FINISHED_LIFETIME = Duration.ofMinutes(10);
  private static final Logger logger = Logger.getLogger(ExecutorManager.class);
  final private Set<Executor> activeExecutors = new HashSet<>();
  private final AlerterHolder alerterHolder;
  private final Props azkProps;
  private final CommonMetrics commonMetrics;
  private final ExecutorLoader executorLoader;
  private final CleanerThread cleanerThread;
  private final ConcurrentHashMap<Integer, Pair<ExecutionReference, ExecutableFlow>> runningFlows =
      new ConcurrentHashMap<>();
  private final ExecutingManagerUpdaterThread executingManager;
  private final ExecutorApiGateway apiGateway;
  private final int maxConcurrentRunsOneFlow;
  QueuedExecutions queuedFlows;
  File cacheDir;
  private QueueProcessorThread queueProcessor;
  private volatile Pair<ExecutionReference, ExecutableFlow> runningCandidate = null;
  private long lastCleanerThreadCheckTime = -1;
  private long lastThreadCheckTime = -1;
  private String updaterStage = "not started";
  private List<String> filterList;
  private Map<String, Integer> comparatorWeightsMap;
  private long lastSuccessfulExecutorInfoRefresh;
  private ExecutorService executorInforRefresherService;

  @Inject
  public ExecutorManager(final Props azkProps, final ExecutorLoader loader,
      final AlerterHolder alerterHolder,
      final CommonMetrics commonMetrics,
      final ExecutorApiGateway apiGateway) throws ExecutorManagerException {
    this.alerterHolder = alerterHolder;
    this.azkProps = azkProps;
    this.commonMetrics = commonMetrics;
    this.executorLoader = loader;
    this.apiGateway = apiGateway;
    this.setupExecutors();
    this.loadRunningFlows();

    this.queuedFlows = new QueuedExecutions(
        azkProps.getLong(Constants.ConfigurationKeys.WEBSERVER_QUEUE_SIZE, 100000));

    // The default threshold is set to 30 for now, in case some users are affected. We may
    // decrease this number in future, to better prevent DDos attacks.
    this.maxConcurrentRunsOneFlow = azkProps
        .getInt(Constants.ConfigurationKeys.MAX_CONCURRENT_RUNS_ONEFLOW,
            DEFAULT_MAX_ONCURRENT_RUNS_ONEFLOW);
    this.loadQueuedFlows();

    this.cacheDir = new File(azkProps.getString("cache.directory", "cache"));

    this.executingManager = new ExecutingManagerUpdaterThread();
    this.executingManager.start();

    if (isMultiExecutorMode()) {
      setupMultiExecutorMode();
    }

    final long executionLogsRetentionMs =
        azkProps.getLong("execution.logs.retention.ms",
            DEFAULT_EXECUTION_LOGS_RETENTION_MS);

    this.cleanerThread = new CleanerThread(executionLogsRetentionMs);
    this.cleanerThread.start();

  }

  private String findApplicationIdFromLog(final String logData) {
    final Matcher matcher = APPLICATION_ID_PATTERN.matcher(logData);
    String appId = null;
    if (matcher.find()) {
      appId = matcher.group().substring(12);
    }
    this.logger.info("Application ID is " + appId);
    return appId;
  }

  private void setupMultiExecutorMode() {
    // initliatize hard filters for executor selector from azkaban.properties
    final String filters = this.azkProps
        .getString(Constants.ConfigurationKeys.EXECUTOR_SELECTOR_FILTERS, "");
    if (filters != null) {
      this.filterList = Arrays.asList(StringUtils.split(filters, ","));
    }

    // initliatize comparator feature weights for executor selector from
    // azkaban.properties
    final Map<String, String> compListStrings = this.azkProps
        .getMapByPrefix(Constants.ConfigurationKeys.EXECUTOR_SELECTOR_COMPARATOR_PREFIX);
    if (compListStrings != null) {
      this.comparatorWeightsMap = new TreeMap<>();
      for (final Map.Entry<String, String> entry : compListStrings.entrySet()) {
        this.comparatorWeightsMap.put(entry.getKey(), Integer.valueOf(entry.getValue()));
      }
    }

    this.executorInforRefresherService =
        Executors.newFixedThreadPool(this.azkProps.getInt(
            Constants.ConfigurationKeys.EXECUTORINFO_REFRESH_MAX_THREADS, 5));

    // configure queue processor
    this.queueProcessor =
        new QueueProcessorThread(
            this.azkProps.getBoolean(Constants.ConfigurationKeys.QUEUEPROCESSING_ENABLED, true),
            this.azkProps.getLong(Constants.ConfigurationKeys.ACTIVE_EXECUTOR_REFRESH_IN_MS, 50000),
            this.azkProps.getInt(
                Constants.ConfigurationKeys.ACTIVE_EXECUTOR_REFRESH_IN_NUM_FLOW, 5),
            this.azkProps.getInt(
                Constants.ConfigurationKeys.MAX_DISPATCHING_ERRORS_PERMITTED,
                this.activeExecutors.size()));

    this.queueProcessor.start();
  }

  /**
   * {@inheritDoc}
   *
   * @see azkaban.executor.ExecutorManagerAdapter#setupExecutors()
   */
  @Override
  public void setupExecutors() throws ExecutorManagerException {
    final Set<Executor> newExecutors = new HashSet<>();

    if (isMultiExecutorMode()) {
      logger.info("Initializing multi executors from database");
      newExecutors.addAll(this.executorLoader.fetchActiveExecutors());
    } else if (this.azkProps.containsKey("executor.port")) {
      // Add local executor, if specified as per properties
      final String executorHost = this.azkProps
          .getString(Constants.ConfigurationKeys.EXECUTOR_HOST, "localhost");
      final int executorPort = this.azkProps.getInt("executor.port");
      logger.info(String.format("Initializing local executor %s:%d",
          executorHost, executorPort));
      Executor executor =
          this.executorLoader.fetchExecutor(executorHost, executorPort);
      if (executor == null) {
        executor = this.executorLoader.addExecutor(executorHost, executorPort);
      } else if (!executor.isActive()) {
        executor.setActive(true);
        this.executorLoader.updateExecutor(executor);
      }
      newExecutors.add(new Executor(executor.getId(), executorHost,
          executorPort, true));
    }

    if (newExecutors.isEmpty()) {
      logger.error("No active executor found");
      throw new ExecutorManagerException("No active executor found");
    } else if (newExecutors.size() > 1 && !isMultiExecutorMode()) {
      logger.error("Multiple local executors specified");
      throw new ExecutorManagerException("Multiple local executors specified");
    } else {
      // clear all active executors, only if we have at least one new active
      // executors
      this.activeExecutors.clear();
      this.activeExecutors.addAll(newExecutors);
    }
  }

  private boolean isMultiExecutorMode() {
    return this.azkProps.getBoolean(Constants.ConfigurationKeys.USE_MULTIPLE_EXECUTORS, false);
  }

  /**
   * Refresh Executor stats for all the actie executors in this executorManager
   */
  private void refreshExecutors() {
    synchronized (this.activeExecutors) {

      final List<Pair<Executor, Future<ExecutorInfo>>> futures =
          new ArrayList<>();
      for (final Executor executor : this.activeExecutors) {
        // execute each executorInfo refresh task to fetch
        final Future<ExecutorInfo> fetchExecutionInfo =
            this.executorInforRefresherService.submit(
                () -> this.apiGateway.callForJsonType(executor.getHost(),
                    executor.getPort(), "/serverStatistics", null, ExecutorInfo.class));
        futures.add(new Pair<>(executor,
            fetchExecutionInfo));
      }

      boolean wasSuccess = true;
      for (final Pair<Executor, Future<ExecutorInfo>> refreshPair : futures) {
        final Executor executor = refreshPair.getFirst();
        executor.setExecutorInfo(null); // invalidate cached ExecutorInfo
        try {
          // max 5 secs
          final ExecutorInfo executorInfo = refreshPair.getSecond().get(5, TimeUnit.SECONDS);
          // executorInfo is null if the response was empty
          executor.setExecutorInfo(executorInfo);
          logger.info(String.format(
              "Successfully refreshed executor: %s with executor info : %s",
              executor, executorInfo));
        } catch (final TimeoutException e) {
          wasSuccess = false;
          logger.error("Timed out while waiting for ExecutorInfo refresh"
              + executor, e);
        } catch (final Exception e) {
          wasSuccess = false;
          logger.error("Failed to update ExecutorInfo for executor : "
              + executor, e);
        }
      }

      // update is successful for all executors
      if (wasSuccess) {
        this.lastSuccessfulExecutorInfoRefresh = System.currentTimeMillis();
      }
    }
  }

  /**
   * Throws exception if running in local mode {@inheritDoc}
   *
   * @see azkaban.executor.ExecutorManagerAdapter#disableQueueProcessorThread()
   */
  @Override
  public void disableQueueProcessorThread() throws ExecutorManagerException {
    if (isMultiExecutorMode()) {
      this.queueProcessor.setActive(false);
    } else {
      throw new ExecutorManagerException(
          "Cannot disable QueueProcessor in local mode");
    }
  }

  /**
   * Throws exception if running in local mode {@inheritDoc}
   *
   * @see azkaban.executor.ExecutorManagerAdapter#enableQueueProcessorThread()
   */
  @Override
  public void enableQueueProcessorThread() throws ExecutorManagerException {
    if (isMultiExecutorMode()) {
      this.queueProcessor.setActive(true);
    } else {
      throw new ExecutorManagerException(
          "Cannot enable QueueProcessor in local mode");
    }
  }

  public State getQueueProcessorThreadState() {
    if (isMultiExecutorMode()) {
      return this.queueProcessor.getState();
    } else {
      return State.NEW; // not started in local mode
    }
  }

  /**
   * Returns state of QueueProcessor False, no flow is being dispatched True , flows are being
   * dispatched as expected
   */
  public boolean isQueueProcessorThreadActive() {
    if (isMultiExecutorMode()) {
      return this.queueProcessor.isActive();
    } else {
      return false;
    }
  }

  /**
   * Return last Successful ExecutorInfo Refresh for all active executors
   */
  public long getLastSuccessfulExecutorInfoRefresh() {
    return this.lastSuccessfulExecutorInfoRefresh;
  }

  /**
   * Get currently supported Comparators available to use via azkaban.properties
   */
  public Set<String> getAvailableExecutorComparatorNames() {
    return ExecutorComparator.getAvailableComparatorNames();

  }

  /**
   * Get currently supported filters available to use via azkaban.properties
   */
  public Set<String> getAvailableExecutorFilterNames() {
    return ExecutorFilter.getAvailableFilterNames();
  }

  @Override
  public State getExecutorManagerThreadState() {
    return this.executingManager.getState();
  }

  public String getExecutorThreadStage() {
    return this.updaterStage;
  }

  @Override
  public boolean isExecutorManagerThreadActive() {
    return this.executingManager.isAlive();
  }

  @Override
  public long getLastExecutorManagerThreadCheckTime() {
    return this.lastThreadCheckTime;
  }

  public long getLastCleanerThreadCheckTime() {
    return this.lastCleanerThreadCheckTime;
  }

  @Override
  public Collection<Executor> getAllActiveExecutors() {
    return Collections.unmodifiableCollection(this.activeExecutors);
  }

  /**
   * {@inheritDoc}
   *
   * @see azkaban.executor.ExecutorManagerAdapter#fetchExecutor(int)
   */
  @Override
  public Executor fetchExecutor(final int executorId) throws ExecutorManagerException {
    for (final Executor executor : this.activeExecutors) {
      if (executor.getId() == executorId) {
        return executor;
      }
    }
    return this.executorLoader.fetchExecutor(executorId);
  }

  @Override
  public Set<String> getPrimaryServerHosts() {
    // Only one for now. More probably later.
    final HashSet<String> ports = new HashSet<>();
    for (final Executor executor : this.activeExecutors) {
      ports.add(executor.getHost() + ":" + executor.getPort());
    }
    return ports;
  }

  @Override
  public Set<String> getAllActiveExecutorServerHosts() {
    // Includes non primary server/hosts
    final HashSet<String> ports = new HashSet<>();
    for (final Executor executor : this.activeExecutors) {
      ports.add(executor.getHost() + ":" + executor.getPort());
    }
    // include executor which were initially active and still has flows running
    for (final Pair<ExecutionReference, ExecutableFlow> running : this.runningFlows
        .values()) {
      final ExecutionReference ref = running.getFirst();
      ports.add(ref.getHost() + ":" + ref.getPort());
    }
    return ports;
  }

  private void loadRunningFlows() throws ExecutorManagerException {
    this.runningFlows.putAll(this.executorLoader.fetchActiveFlows());
  }

  /*
   * load queued flows i.e with active_execution_reference and not assigned to
   * any executor
   */
  private void loadQueuedFlows() throws ExecutorManagerException {
    final List<Pair<ExecutionReference, ExecutableFlow>> retrievedExecutions =
        this.executorLoader.fetchQueuedFlows();
    if (retrievedExecutions != null) {
      for (final Pair<ExecutionReference, ExecutableFlow> pair : retrievedExecutions) {
        this.queuedFlows.enqueue(pair.getSecond(), pair.getFirst());
      }
    }
  }

  /**
   * Gets a list of all the active (running flows and non-dispatched flows) executions for a given
   * project and flow {@inheritDoc}. Results should be sorted as we assume this while setting up
   * pipelined execution Id.
   *
   * @see azkaban.executor.ExecutorManagerAdapter#getRunningFlows(int, java.lang.String)
   */
  @Override
  public List<Integer> getRunningFlows(final int projectId, final String flowId) {
    final List<Integer> executionIds = new ArrayList<>();
    executionIds.addAll(getRunningFlowsHelper(projectId, flowId,
        this.queuedFlows.getAllEntries()));
    // it's possible an execution is runningCandidate, meaning it's in dispatching state neither in queuedFlows nor runningFlows,
    // so checks the runningCandidate as well.
    if (this.runningCandidate != null) {
      executionIds
          .addAll(
              getRunningFlowsHelper(projectId, flowId, Lists.newArrayList(this.runningCandidate)));
    }
    executionIds.addAll(getRunningFlowsHelper(projectId, flowId,
        this.runningFlows.values()));
    Collections.sort(executionIds);
    return executionIds;
  }

  /* Helper method for getRunningFlows */
  private List<Integer> getRunningFlowsHelper(final int projectId, final String flowId,
      final Collection<Pair<ExecutionReference, ExecutableFlow>> collection) {
    final List<Integer> executionIds = new ArrayList<>();
    for (final Pair<ExecutionReference, ExecutableFlow> ref : collection) {
      if (ref.getSecond().getFlowId().equals(flowId)
          && ref.getSecond().getProjectId() == projectId) {
        executionIds.add(ref.getFirst().getExecId());
      }
    }
    return executionIds;
  }

  /**
   * {@inheritDoc}
   *
   * @see azkaban.executor.ExecutorManagerAdapter#getActiveFlowsWithExecutor()
   */
  @Override
  public List<Pair<ExecutableFlow, Executor>> getActiveFlowsWithExecutor()
      throws IOException {
    final List<Pair<ExecutableFlow, Executor>> flows =
        new ArrayList<>();
    getActiveFlowsWithExecutorHelper(flows, this.queuedFlows.getAllEntries());
    getActiveFlowsWithExecutorHelper(flows, this.runningFlows.values());
    return flows;
  }

  /* Helper method for getActiveFlowsWithExecutor */
  private void getActiveFlowsWithExecutorHelper(
      final List<Pair<ExecutableFlow, Executor>> flows,
      final Collection<Pair<ExecutionReference, ExecutableFlow>> collection) {
    for (final Pair<ExecutionReference, ExecutableFlow> ref : collection) {
      flows.add(new Pair<>(ref.getSecond(), ref
          .getFirst().getExecutor()));
    }
  }

  /**
   * Checks whether the given flow has an active (running, non-dispatched) executions {@inheritDoc}
   *
   * @see azkaban.executor.ExecutorManagerAdapter#isFlowRunning(int, java.lang.String)
   */
  @Override
  public boolean isFlowRunning(final int projectId, final String flowId) {
    boolean isRunning = false;
    isRunning =
        isRunning
            || isFlowRunningHelper(projectId, flowId, this.queuedFlows.getAllEntries());
    isRunning =
        isRunning
            || isFlowRunningHelper(projectId, flowId, this.runningFlows.values());
    return isRunning;
  }

  /* Search a running flow in a collection */
  private boolean isFlowRunningHelper(final int projectId, final String flowId,
      final Collection<Pair<ExecutionReference, ExecutableFlow>> collection) {
    for (final Pair<ExecutionReference, ExecutableFlow> ref : collection) {
      if (ref.getSecond().getProjectId() == projectId
          && ref.getSecond().getFlowId().equals(flowId)) {
        return true;
      }
    }
    return false;
  }

  /**
   * Fetch ExecutableFlow from database {@inheritDoc}
   *
   * @see azkaban.executor.ExecutorManagerAdapter#getExecutableFlow(int)
   */
  @Override
  public ExecutableFlow getExecutableFlow(final int execId)
      throws ExecutorManagerException {
    return this.executorLoader.fetchExecutableFlow(execId);
  }

  /**
   * Get all active (running, non-dispatched) flows
   *
   * {@inheritDoc}
   *
   * @see azkaban.executor.ExecutorManagerAdapter#getRunningFlows()
   */
  @Override
  public List<ExecutableFlow> getRunningFlows() {
    final ArrayList<ExecutableFlow> flows = new ArrayList<>();
    getActiveFlowHelper(flows, this.queuedFlows.getAllEntries());
    getActiveFlowHelper(flows, this.runningFlows.values());
    return flows;
  }

  /*
   * Helper method to get all running flows from a Pair<ExecutionReference,
   * ExecutableFlow collection
   */
  private void getActiveFlowHelper(final ArrayList<ExecutableFlow> flows,
      final Collection<Pair<ExecutionReference, ExecutableFlow>> collection) {
    for (final Pair<ExecutionReference, ExecutableFlow> ref : collection) {
      flows.add(ref.getSecond());
    }
  }

  /**
   * Get execution Ids of all active (running, non-dispatched) flows
   *
   * {@inheritDoc}
   *
   * @see azkaban.executor.ExecutorManagerAdapter#getRunningFlows()
   */
  public String getRunningFlowIds() {
    final List<Integer> allIds = new ArrayList<>();
    getRunningFlowsIdsHelper(allIds, this.queuedFlows.getAllEntries());
    getRunningFlowsIdsHelper(allIds, this.runningFlows.values());
    Collections.sort(allIds);
    return allIds.toString();
  }

  /**
   * Get execution Ids of all non-dispatched flows
   *
   * {@inheritDoc}
   *
   * @see azkaban.executor.ExecutorManagerAdapter#getRunningFlows()
   */
  public String getQueuedFlowIds() {
    final List<Integer> allIds = new ArrayList<>();
    getRunningFlowsIdsHelper(allIds, this.queuedFlows.getAllEntries());
    Collections.sort(allIds);
    return allIds.toString();
  }


  public long getQueuedFlowSize() {
    return this.queuedFlows.size();
  }

  /* Helper method to flow ids of all running flows */
  private void getRunningFlowsIdsHelper(final List<Integer> allIds,
      final Collection<Pair<ExecutionReference, ExecutableFlow>> collection) {
    for (final Pair<ExecutionReference, ExecutableFlow> ref : collection) {
      allIds.add(ref.getSecond().getExecutionId());
    }
  }

  @Override
  public List<ExecutableFlow> getRecentlyFinishedFlows() {
    List<ExecutableFlow> flows = new ArrayList<>();
    try {
      flows = this.executorLoader.fetchRecentlyFinishedFlows(
          RECENTLY_FINISHED_LIFETIME);
    } catch (final ExecutorManagerException e) {
      //Todo jamiesjc: fix error handling.
      logger.error("Failed to fetch recently finished flows.", e);
    }
    return flows;
  }

  @Override
  public List<ExecutableFlow> getExecutableFlows(final Project project,
      final String flowId, final int skip, final int size) throws ExecutorManagerException {
    final List<ExecutableFlow> flows =
        this.executorLoader.fetchFlowHistory(project.getId(), flowId, skip, size);
    return flows;
  }

  @Override
  public List<ExecutableFlow> getExecutableFlows(final int skip, final int size)
      throws ExecutorManagerException {
    final List<ExecutableFlow> flows = this.executorLoader.fetchFlowHistory(skip, size);
    return flows;
  }

  @Override
  public List<ExecutableFlow> getExecutableFlows(final String flowIdContains,
      final int skip, final int size) throws ExecutorManagerException {
    final List<ExecutableFlow> flows =
        this.executorLoader.fetchFlowHistory(null, '%' + flowIdContains + '%', null,
            0, -1, -1, skip, size);
    return flows;
  }

  @Override
  public List<ExecutableFlow> getExecutableFlows(final String projContain,
      final String flowContain, final String userContain, final int status, final long begin,
      final long end,
      final int skip, final int size) throws ExecutorManagerException {
    final List<ExecutableFlow> flows =
        this.executorLoader.fetchFlowHistory(projContain, flowContain, userContain,
            status, begin, end, skip, size);
    return flows;
  }

  @Override
  public List<ExecutableJobInfo> getExecutableJobs(final Project project,
      final String jobId, final int skip, final int size) throws ExecutorManagerException {
    final List<ExecutableJobInfo> nodes =
        this.executorLoader.fetchJobHistory(project.getId(), jobId, skip, size);
    return nodes;
  }

  @Override
  public int getNumberOfJobExecutions(final Project project, final String jobId)
      throws ExecutorManagerException {
    return this.executorLoader.fetchNumExecutableNodes(project.getId(), jobId);
  }

  @Override
  public int getNumberOfExecutions(final Project project, final String flowId)
      throws ExecutorManagerException {
    return this.executorLoader.fetchNumExecutableFlows(project.getId(), flowId);
  }

  @Override
  public LogData getExecutableFlowLog(final ExecutableFlow exFlow, final int offset,
      final int length) throws ExecutorManagerException {
    final Pair<ExecutionReference, ExecutableFlow> pair =
        this.runningFlows.get(exFlow.getExecutionId());
    if (pair != null) {
      final Pair<String, String> typeParam = new Pair<>("type", "flow");
      final Pair<String, String> offsetParam =
          new Pair<>("offset", String.valueOf(offset));
      final Pair<String, String> lengthParam =
          new Pair<>("length", String.valueOf(length));

      @SuppressWarnings("unchecked") final Map<String, Object> result =
          this.apiGateway.callWithReference(pair.getFirst(), ConnectorParams.LOG_ACTION,
              typeParam, offsetParam, lengthParam);
      return LogData.createLogDataFromObject(result);
    } else {
      final LogData value =
          this.executorLoader.fetchLogs(exFlow.getExecutionId(), "", 0, offset,
              length);
      return value;
    }
  }

  @Override
  public LogData getExecutionJobLog(final ExecutableFlow exFlow, final String jobId,
      final int offset, final int length, final int attempt) throws ExecutorManagerException {
    final Pair<ExecutionReference, ExecutableFlow> pair =
        this.runningFlows.get(exFlow.getExecutionId());
    if (pair != null) {
      final Pair<String, String> typeParam = new Pair<>("type", "job");
      final Pair<String, String> jobIdParam =
          new Pair<>("jobId", jobId);
      final Pair<String, String> offsetParam =
          new Pair<>("offset", String.valueOf(offset));
      final Pair<String, String> lengthParam =
          new Pair<>("length", String.valueOf(length));
      final Pair<String, String> attemptParam =
          new Pair<>("attempt", String.valueOf(attempt));

      @SuppressWarnings("unchecked") final Map<String, Object> result =
          this.apiGateway.callWithReference(pair.getFirst(), ConnectorParams.LOG_ACTION,
              typeParam, jobIdParam, offsetParam, lengthParam, attemptParam);
      return LogData.createLogDataFromObject(result);
    } else {
      final LogData value =
          this.executorLoader.fetchLogs(exFlow.getExecutionId(), jobId, attempt,
              offset, length);
      return value;
    }
  }

  @Override
  public List<Object> getExecutionJobStats(final ExecutableFlow exFlow, final String jobId,
      final int attempt) throws ExecutorManagerException {
    final Pair<ExecutionReference, ExecutableFlow> pair =
        this.runningFlows.get(exFlow.getExecutionId());
    if (pair == null) {
      return this.executorLoader.fetchAttachments(exFlow.getExecutionId(), jobId,
          attempt);
    }

    final Pair<String, String> jobIdParam = new Pair<>("jobId", jobId);
    final Pair<String, String> attemptParam =
        new Pair<>("attempt", String.valueOf(attempt));

    @SuppressWarnings("unchecked") final Map<String, Object> result =
        this.apiGateway.callWithReference(pair.getFirst(), ConnectorParams.ATTACHMENTS_ACTION,
            jobIdParam, attemptParam);

    @SuppressWarnings("unchecked") final List<Object> jobStats = (List<Object>) result
        .get("attachments");

    return jobStats;
  }

  @Override
  public String getJobLinkUrl(final ExecutableFlow exFlow, final String jobId, final int attempt) {
    if (!this.azkProps.containsKey(ConfigurationKeys.RESOURCE_MANAGER_JOB_URL) || !this.azkProps
        .containsKey(ConfigurationKeys.HISTORY_SERVER_JOB_URL) || !this.azkProps
        .containsKey(ConfigurationKeys.SPARK_HISTORY_SERVER_JOB_URL)) {
      return null;
    }

    final String applicationId = getApplicationId(exFlow, jobId, attempt);
    if (applicationId == null) {
      return null;
    }

    final URL url;
    final String jobLinkUrl;
    boolean isRMJobLinkValid = true;

    try {
      url = new URL(this.azkProps.getString(ConfigurationKeys.RESOURCE_MANAGER_JOB_URL)
          .replace(APPLICATION_ID, applicationId));
      final String keytabPrincipal = requireNonNull(
          this.azkProps.getString(ConfigurationKeys.AZKABAN_KERBEROS_PRINCIPAL));
      final String keytabPath = requireNonNull(this.azkProps.getString(ConfigurationKeys
          .AZKABAN_KEYTAB_PATH));
      final HttpURLConnection connection = AuthenticationUtils.loginAuthenticatedURL(url,
          keytabPrincipal, keytabPath);

      try (final BufferedReader in = new BufferedReader(
          new InputStreamReader(connection.getInputStream(), StandardCharsets.UTF_8))) {
        String inputLine;
        while ((inputLine = in.readLine()) != null) {
          if (FAILED_TO_READ_APPLICATION_PATTERN.matcher(inputLine).find()
              || INVALID_APPLICATION_ID_PATTERN.matcher(inputLine).find()) {
            this.logger.info(
                "RM job link is invalid or has expired for application_" + applicationId);
            isRMJobLinkValid = false;
            break;
          }
        }
      }
    } catch (final Exception e) {
      this.logger.error("Failed to get job link for application_" + applicationId, e);
      return null;
    }

    if (isRMJobLinkValid) {
      jobLinkUrl = url.toString();
    } else {
      // If RM job link is invalid or has expired, fetch the job link from JHS or SHS.
      if (exFlow.getExecutableNode(jobId).getType().equals(SPARK_JOB_TYPE)) {
        jobLinkUrl =
            this.azkProps.get(ConfigurationKeys.SPARK_HISTORY_SERVER_JOB_URL).replace
                (APPLICATION_ID, applicationId);
      } else {
        jobLinkUrl =
            this.azkProps.get(ConfigurationKeys.HISTORY_SERVER_JOB_URL).replace(APPLICATION_ID,
                applicationId);
      }
    }

    this.logger.info(
        "Job link url is " + jobLinkUrl + " for execution " + exFlow.getExecutionId() + ", job "
            + jobId);
    return jobLinkUrl;
  }

  private String getApplicationId(final ExecutableFlow exFlow, final String jobId,
      final int attempt) {
    String applicationId;
    boolean finished = false;
    int offset = 0;
    try {
      while (!finished) {
        final LogData data = getExecutionJobLog(exFlow, jobId, offset, 50000, attempt);
        if (data != null) {
          applicationId = findApplicationIdFromLog(data.getData());
          if (applicationId != null) {
            return applicationId;
          }
          offset = data.getOffset() + data.getLength();
          this.logger.info("Get application ID for execution " + exFlow.getExecutionId() + ", job"
              + " " + jobId + ", attempt " + attempt + ", data offset " + offset);
        } else {
          finished = true;
        }
      }
    } catch (final ExecutorManagerException e) {
      this.logger.error("Failed to get application ID for execution " + exFlow.getExecutionId() +
          ", job " + jobId + ", attempt " + attempt + ", data offset " + offset, e);
    }
    return null;
  }

  @Override
  public JobMetaData getExecutionJobMetaData(final ExecutableFlow exFlow,
      final String jobId, final int offset, final int length, final int attempt)
      throws ExecutorManagerException {
    final Pair<ExecutionReference, ExecutableFlow> pair =
        this.runningFlows.get(exFlow.getExecutionId());
    if (pair != null) {

      final Pair<String, String> typeParam = new Pair<>("type", "job");
      final Pair<String, String> jobIdParam =
          new Pair<>("jobId", jobId);
      final Pair<String, String> offsetParam =
          new Pair<>("offset", String.valueOf(offset));
      final Pair<String, String> lengthParam =
          new Pair<>("length", String.valueOf(length));
      final Pair<String, String> attemptParam =
          new Pair<>("attempt", String.valueOf(attempt));

      @SuppressWarnings("unchecked") final Map<String, Object> result =
          this.apiGateway.callWithReference(pair.getFirst(), ConnectorParams.METADATA_ACTION,
              typeParam, jobIdParam, offsetParam, lengthParam, attemptParam);
      return JobMetaData.createJobMetaDataFromObject(result);
    } else {
      return null;
    }
  }

  /**
   * if flows was dispatched to an executor, cancel by calling Executor else if flow is still in
   * queue, remove from queue and finalize {@inheritDoc}
   *
   * @see azkaban.executor.ExecutorManagerAdapter#cancelFlow(azkaban.executor.ExecutableFlow,
   * java.lang.String)
   */
  @Override
  public void cancelFlow(final ExecutableFlow exFlow, final String userId)
      throws ExecutorManagerException {
    synchronized (exFlow) {
      if (this.runningFlows.containsKey(exFlow.getExecutionId())) {
        final Pair<ExecutionReference, ExecutableFlow> pair =
            this.runningFlows.get(exFlow.getExecutionId());
        this.apiGateway.callWithReferenceByUser(pair.getFirst(), ConnectorParams.CANCEL_ACTION,
            userId);
      } else if (this.queuedFlows.hasExecution(exFlow.getExecutionId())) {
        this.queuedFlows.dequeue(exFlow.getExecutionId());
        finalizeFlows(exFlow);
      } else {
        throw new ExecutorManagerException("Execution "
            + exFlow.getExecutionId() + " of flow " + exFlow.getFlowId()
            + " isn't running.");
      }
    }
  }

  @Override
  public void resumeFlow(final ExecutableFlow exFlow, final String userId)
      throws ExecutorManagerException {
    synchronized (exFlow) {
      final Pair<ExecutionReference, ExecutableFlow> pair =
          this.runningFlows.get(exFlow.getExecutionId());
      if (pair == null) {
        throw new ExecutorManagerException("Execution "
            + exFlow.getExecutionId() + " of flow " + exFlow.getFlowId()
            + " isn't running.");
      }
      this.apiGateway
          .callWithReferenceByUser(pair.getFirst(), ConnectorParams.RESUME_ACTION, userId);
    }
  }

  @Override
  public void pauseFlow(final ExecutableFlow exFlow, final String userId)
      throws ExecutorManagerException {
    synchronized (exFlow) {
      final Pair<ExecutionReference, ExecutableFlow> pair =
          this.runningFlows.get(exFlow.getExecutionId());
      if (pair == null) {
        throw new ExecutorManagerException("Execution "
            + exFlow.getExecutionId() + " of flow " + exFlow.getFlowId()
            + " isn't running.");
      }
      this.apiGateway
          .callWithReferenceByUser(pair.getFirst(), ConnectorParams.PAUSE_ACTION, userId);
    }
  }

  @Override
  public void pauseExecutingJobs(final ExecutableFlow exFlow, final String userId,
      final String... jobIds) throws ExecutorManagerException {
    modifyExecutingJobs(exFlow, ConnectorParams.MODIFY_PAUSE_JOBS, userId,
        jobIds);
  }

  @Override
  public void resumeExecutingJobs(final ExecutableFlow exFlow, final String userId,
      final String... jobIds) throws ExecutorManagerException {
    modifyExecutingJobs(exFlow, ConnectorParams.MODIFY_RESUME_JOBS, userId,
        jobIds);
  }

  @Override
  public void retryFailures(final ExecutableFlow exFlow, final String userId)
      throws ExecutorManagerException {
    modifyExecutingJobs(exFlow, ConnectorParams.MODIFY_RETRY_FAILURES, userId);
  }

  @Override
  public void retryExecutingJobs(final ExecutableFlow exFlow, final String userId,
      final String... jobIds) throws ExecutorManagerException {
    modifyExecutingJobs(exFlow, ConnectorParams.MODIFY_RETRY_JOBS, userId,
        jobIds);
  }

  @Override
  public void disableExecutingJobs(final ExecutableFlow exFlow, final String userId,
      final String... jobIds) throws ExecutorManagerException {
    modifyExecutingJobs(exFlow, ConnectorParams.MODIFY_DISABLE_JOBS, userId,
        jobIds);
  }

  @Override
  public void enableExecutingJobs(final ExecutableFlow exFlow, final String userId,
      final String... jobIds) throws ExecutorManagerException {
    modifyExecutingJobs(exFlow, ConnectorParams.MODIFY_ENABLE_JOBS, userId,
        jobIds);
  }

  @Override
  public void cancelExecutingJobs(final ExecutableFlow exFlow, final String userId,
      final String... jobIds) throws ExecutorManagerException {
    modifyExecutingJobs(exFlow, ConnectorParams.MODIFY_CANCEL_JOBS, userId,
        jobIds);
  }

  @SuppressWarnings("unchecked")
  private Map<String, Object> modifyExecutingJobs(final ExecutableFlow exFlow,
      final String command, final String userId, final String... jobIds)
      throws ExecutorManagerException {
    synchronized (exFlow) {
      final Pair<ExecutionReference, ExecutableFlow> pair =
          this.runningFlows.get(exFlow.getExecutionId());
      if (pair == null) {
        throw new ExecutorManagerException("Execution "
            + exFlow.getExecutionId() + " of flow " + exFlow.getFlowId()
            + " isn't running.");
      }

      final Map<String, Object> response;
      if (jobIds != null && jobIds.length > 0) {
        for (final String jobId : jobIds) {
          if (!jobId.isEmpty()) {
            final ExecutableNode node = exFlow.getExecutableNode(jobId);
            if (node == null) {
              throw new ExecutorManagerException("Job " + jobId
                  + " doesn't exist in execution " + exFlow.getExecutionId()
                  + ".");
            }
          }
        }
        final String ids = StringUtils.join(jobIds, ',');
        response =
            this.apiGateway.callWithReferenceByUser(pair.getFirst(),
                ConnectorParams.MODIFY_EXECUTION_ACTION, userId,
                new Pair<>(
                    ConnectorParams.MODIFY_EXECUTION_ACTION_TYPE, command),
                new Pair<>(ConnectorParams.MODIFY_JOBS_LIST, ids));
      } else {
        response =
            this.apiGateway.callWithReferenceByUser(pair.getFirst(),
                ConnectorParams.MODIFY_EXECUTION_ACTION, userId,
                new Pair<>(
                    ConnectorParams.MODIFY_EXECUTION_ACTION_TYPE, command));
      }

      return response;
    }
  }

  @Override
  public String submitExecutableFlow(final ExecutableFlow exflow, final String userId)
      throws ExecutorManagerException {

    final String exFlowKey = exflow.getProjectName() + "." + exflow.getId() + ".submitFlow";
    // using project and flow name to prevent race condition when same flow is submitted by API and schedule at the same time
    // causing two same flow submission entering this piece.
    synchronized (exFlowKey.intern()) {
      final String flowId = exflow.getFlowId();

      logger.info("Submitting execution flow " + flowId + " by " + userId);

      String message = "";
      if (this.queuedFlows.isFull()) {
        message =
            String
                .format(
                    "Failed to submit %s for project %s. Azkaban has overrun its webserver queue capacity",
                    flowId, exflow.getProjectName());
        logger.error(message);
      } else {
        final int projectId = exflow.getProjectId();
        exflow.setSubmitUser(userId);
        exflow.setSubmitTime(System.currentTimeMillis());

        // Get collection of running flows given a project and a specific flow name
        final List<Integer> running = getRunningFlows(projectId, flowId);

        ExecutionOptions options = exflow.getExecutionOptions();
        if (options == null) {
          options = new ExecutionOptions();
        }

        if (options.getDisabledJobs() != null) {
          FlowUtils.applyDisabledJobs(options.getDisabledJobs(), exflow);
        }

        if (!running.isEmpty()) {
          if (running.size() > this.maxConcurrentRunsOneFlow) {
            throw new ExecutorManagerException("Flow " + flowId
                + " has more than " + this.maxConcurrentRunsOneFlow + " concurrent runs. Skipping",
                ExecutorManagerException.Reason.SkippedExecution);
          } else if (options.getConcurrentOption().equals(
              ExecutionOptions.CONCURRENT_OPTION_PIPELINE)) {
            Collections.sort(running);
            final Integer runningExecId = running.get(running.size() - 1);

            options.setPipelineExecutionId(runningExecId);
            message =
                "Flow " + flowId + " is already running with exec id "
                    + runningExecId + ". Pipelining level "
                    + options.getPipelineLevel() + ". \n";
          } else if (options.getConcurrentOption().equals(
              ExecutionOptions.CONCURRENT_OPTION_SKIP)) {
            throw new ExecutorManagerException("Flow " + flowId
                + " is already running. Skipping execution.",
                ExecutorManagerException.Reason.SkippedExecution);
          } else {
            // The settings is to run anyways.
            message =
                "Flow " + flowId + " is already running with exec id "
                    + StringUtils.join(running, ",")
                    + ". Will execute concurrently. \n";
          }
        }

        final boolean memoryCheck =
            !ProjectWhitelist.isProjectWhitelisted(exflow.getProjectId(),
                ProjectWhitelist.WhitelistType.MemoryCheck);
        options.setMemoryCheck(memoryCheck);

        // The exflow id is set by the loader. So it's unavailable until after
        // this call.
        this.executorLoader.uploadExecutableFlow(exflow);

        // We create an active flow reference in the datastore. If the upload
        // fails, we remove the reference.
        final ExecutionReference reference =
            new ExecutionReference(exflow.getExecutionId());

        if (isMultiExecutorMode()) {
          //Take MultiExecutor route
          this.executorLoader.addActiveExecutableReference(reference);
          this.queuedFlows.enqueue(exflow, reference);
        } else {
          // assign only local executor we have
          final Executor choosenExecutor = this.activeExecutors.iterator().next();
          this.executorLoader.addActiveExecutableReference(reference);
          try {
            dispatch(reference, exflow, choosenExecutor);
            this.commonMetrics.markDispatchSuccess();
          } catch (final ExecutorManagerException e) {
            // When flow dispatch fails, should update the flow status
            // to FAILED in execution_flows DB table as well. Currently
            // this logic is only implemented in multiExecutorMode but
            // missed in single executor case.
            this.commonMetrics.markDispatchFail();
            finalizeFlows(exflow);
            throw e;
          }
        }
        message +=
            "Execution submitted successfully with exec id "
                + exflow.getExecutionId();
      }
      return message;
    }
  }

  private void cleanOldExecutionLogs(final long millis) {
    final long beforeDeleteLogsTimestamp = System.currentTimeMillis();
    try {
      final int count = this.executorLoader.removeExecutionLogsByTime(millis);
      logger.info("Cleaned up " + count + " log entries.");
    } catch (final ExecutorManagerException e) {
      logger.error("log clean up failed. ", e);
    }
    logger.info(
        "log clean up time: " + (System.currentTimeMillis() - beforeDeleteLogsTimestamp) / 1000
            + " seconds.");
  }

  /**
   * Manage servlet call for stats servlet in Azkaban execution server {@inheritDoc}
   *
   * @see azkaban.executor.ExecutorManagerAdapter#callExecutorStats(int, java.lang.String,
   * azkaban.utils.Pair[])
   */
  @Override
  public Map<String, Object> callExecutorStats(final int executorId, final String action,
      final Pair<String, String>... params) throws IOException, ExecutorManagerException {
    final Executor executor = fetchExecutor(executorId);

    final List<Pair<String, String>> paramList =
        new ArrayList<>();

    // if params = null
    if (params != null) {
      paramList.addAll(Arrays.asList(params));
    }

    paramList
        .add(new Pair<>(ConnectorParams.ACTION_PARAM, action));

    return this.apiGateway.callForJsonObjectMap(executor.getHost(), executor.getPort(),
        "/stats", paramList);
  }


  @Override
  public Map<String, Object> callExecutorJMX(final String hostPort, final String action,
      final String mBean) throws IOException {
    final List<Pair<String, String>> paramList =
        new ArrayList<>();

    paramList.add(new Pair<>(action, ""));
    if (mBean != null) {
      paramList.add(new Pair<>(ConnectorParams.JMX_MBEAN, mBean));
    }

    final String[] hostPortSplit = hostPort.split(":");
    return this.apiGateway.callForJsonObjectMap(hostPortSplit[0],
        Integer.valueOf(hostPortSplit[1]), "/jmx", paramList);
  }

  @Override
  public void shutdown() {
    if (isMultiExecutorMode()) {
      this.queueProcessor.shutdown();
    }
    this.executingManager.shutdown();
  }

  private void finalizeFlows(final ExecutableFlow flow) {

    final int execId = flow.getExecutionId();
    boolean alertUser = true;
    this.updaterStage = "finalizing flow " + execId;
    // First we check if the execution in the datastore is complete
    try {
      final ExecutableFlow dsFlow;
      if (isFinished(flow)) {
        dsFlow = flow;
      } else {
        this.updaterStage = "finalizing flow " + execId + " loading from db";
        dsFlow = this.executorLoader.fetchExecutableFlow(execId);

        // If it's marked finished, we're good. If not, we fail everything and
        // then mark it finished.
        if (!isFinished(dsFlow)) {
          this.updaterStage = "finalizing flow " + execId + " failing the flow";
          failEverything(dsFlow);
          this.executorLoader.updateExecutableFlow(dsFlow);
        }
      }

      this.updaterStage = "finalizing flow " + execId + " deleting active reference";

      // Delete the executing reference.
      if (flow.getEndTime() == -1) {
        flow.setEndTime(System.currentTimeMillis());
        this.executorLoader.updateExecutableFlow(dsFlow);
      }
      this.executorLoader.removeActiveExecutableReference(execId);

      this.updaterStage = "finalizing flow " + execId + " cleaning from memory";
      this.runningFlows.remove(execId);
    } catch (final ExecutorManagerException e) {
      alertUser = false; // failed due to azkaban internal error, not to alert user
      logger.error(e);
    }

    // TODO append to the flow log that we forced killed this flow because the
    // target no longer had
    // the reference.

    this.updaterStage = "finalizing flow " + execId + " alerting and emailing";
    if (alertUser) {
      final ExecutionOptions options = flow.getExecutionOptions();
      // But we can definitely email them.
      final Alerter mailAlerter = this.alerterHolder.get("email");
      if (flow.getStatus() == Status.FAILED || flow.getStatus() == Status.KILLED) {
        if (options.getFailureEmails() != null && !options.getFailureEmails().isEmpty()) {
          try {
            mailAlerter.alertOnError(flow);
          } catch (final Exception e) {
            logger.error(e);
          }
        }
        if (options.getFlowParameters().containsKey("alert.type")) {
          final String alertType = options.getFlowParameters().get("alert.type");
          final Alerter alerter = this.alerterHolder.get(alertType);
          if (alerter != null) {
            try {
              alerter.alertOnError(flow);
            } catch (final Exception e) {
              // TODO Auto-generated catch block
              e.printStackTrace();
              logger.error("Failed to alert by " + alertType);
            }
          } else {
            logger.error("Alerter type " + alertType + " doesn't exist. Failed to alert.");
          }
        }
      } else {
        if (options.getSuccessEmails() != null && !options.getSuccessEmails().isEmpty()) {
          try {

            mailAlerter.alertOnSuccess(flow);
          } catch (final Exception e) {
            logger.error(e);
          }
        }
        if (options.getFlowParameters().containsKey("alert.type")) {
          final String alertType = options.getFlowParameters().get("alert.type");
          final Alerter alerter = this.alerterHolder.get(alertType);
          if (alerter != null) {
            try {
              alerter.alertOnSuccess(flow);
            } catch (final Exception e) {
              // TODO Auto-generated catch block
              e.printStackTrace();
              logger.error("Failed to alert by " + alertType);
            }
          } else {
            logger.error("Alerter type " + alertType + " doesn't exist. Failed to alert.");
          }
        }
      }
    }

  }

  private void failEverything(final ExecutableFlow exFlow) {
    final long time = System.currentTimeMillis();
    for (final ExecutableNode node : exFlow.getExecutableNodes()) {
      switch (node.getStatus()) {
        case SUCCEEDED:
        case FAILED:
        case KILLED:
        case SKIPPED:
        case DISABLED:
          continue;
          // case UNKNOWN:
        case READY:
          node.setStatus(Status.KILLING);
          break;
        default:
          node.setStatus(Status.FAILED);
          break;
      }

      if (node.getStartTime() == -1) {
        node.setStartTime(time);
      }
      if (node.getEndTime() == -1) {
        node.setEndTime(time);
      }
    }

    if (exFlow.getEndTime() == -1) {
      exFlow.setEndTime(time);
    }

    exFlow.setStatus(Status.FAILED);
  }

  private ExecutableFlow updateExecution(final Map<String, Object> updateData)
      throws ExecutorManagerException {

    final Integer execId =
        (Integer) updateData.get(ConnectorParams.UPDATE_MAP_EXEC_ID);
    if (execId == null) {
      throw new ExecutorManagerException(
          "Response is malformed. Need exec id to update.");
    }

    final Pair<ExecutionReference, ExecutableFlow> refPair =
        this.runningFlows.get(execId);
    if (refPair == null) {
      throw new ExecutorManagerException(
          "No running flow found with the execution id. Removing " + execId);
    }

    final ExecutionReference ref = refPair.getFirst();
    final ExecutableFlow flow = refPair.getSecond();
    if (updateData.containsKey("error")) {
      // The flow should be finished here.
      throw new ExecutorManagerException((String) updateData.get("error"), flow);
    }

    // Reset errors.
    ref.setNextCheckTime(0);
    ref.setNumErrors(0);
    final Status oldStatus = flow.getStatus();
    flow.applyUpdateObject(updateData);
    final Status newStatus = flow.getStatus();

    if (oldStatus != newStatus && newStatus == Status.FAILED) {
      this.commonMetrics.markFlowFail();
    }

    final ExecutionOptions options = flow.getExecutionOptions();
    if (oldStatus != newStatus && newStatus.equals(Status.FAILED_FINISHING)) {
      // We want to see if we should give an email status on first failure.
      if (options.getNotifyOnFirstFailure()) {
        final Alerter mailAlerter = this.alerterHolder.get("email");
        try {
          mailAlerter.alertOnFirstError(flow);
        } catch (final Exception e) {
          e.printStackTrace();
          logger.error("Failed to send first error email." + e.getMessage());
        }
      }
      if (options.getFlowParameters().containsKey("alert.type")) {
        final String alertType = options.getFlowParameters().get("alert.type");
        final Alerter alerter = this.alerterHolder.get(alertType);
        if (alerter != null) {
          try {
            alerter.alertOnFirstError(flow);
          } catch (final Exception e) {
            // TODO Auto-generated catch block
            e.printStackTrace();
            logger.error("Failed to alert by " + alertType);
          }
        } else {
          logger.error("Alerter type " + alertType
              + " doesn't exist. Failed to alert.");
        }
      }
    }

    return flow;
  }

  public boolean isFinished(final ExecutableFlow flow) {
    switch (flow.getStatus()) {
      case SUCCEEDED:
      case FAILED:
      case KILLED:
        return true;
      default:
        return false;
    }
  }

  private void fillUpdateTimeAndExecId(final List<ExecutableFlow> flows,
      final List<Integer> executionIds, final List<Long> updateTimes) {
    for (final ExecutableFlow flow : flows) {
      executionIds.add(flow.getExecutionId());
      updateTimes.add(flow.getUpdateTime());
    }
  }

  /* Group Executable flow by Executors to reduce number of REST calls */
  private Map<Executor, List<ExecutableFlow>> getFlowToExecutorMap() {
    final HashMap<Executor, List<ExecutableFlow>> exFlowMap =
        new HashMap<>();

    for (final Pair<ExecutionReference, ExecutableFlow> runningFlow : this.runningFlows
        .values()) {
      final ExecutionReference ref = runningFlow.getFirst();
      final ExecutableFlow flow = runningFlow.getSecond();
      final Executor executor = ref.getExecutor();

      // We can set the next check time to prevent the checking of certain
      // flows.
      if (ref.getNextCheckTime() >= System.currentTimeMillis()) {
        continue;
      }

      List<ExecutableFlow> flows = exFlowMap.get(executor);
      if (flows == null) {
        flows = new ArrayList<>();
        exFlowMap.put(executor, flows);
      }

      flows.add(flow);
    }

    return exFlowMap;
  }

  @Override
  public int getExecutableFlows(final int projectId, final String flowId, final int from,
      final int length, final List<ExecutableFlow> outputList)
      throws ExecutorManagerException {
    final List<ExecutableFlow> flows =
        this.executorLoader.fetchFlowHistory(projectId, flowId, from, length);
    outputList.addAll(flows);
    return this.executorLoader.fetchNumExecutableFlows(projectId, flowId);
  }

  @Override
  public List<ExecutableFlow> getExecutableFlows(final int projectId, final String flowId,
      final int from, final int length, final Status status) throws ExecutorManagerException {
    return this.executorLoader.fetchFlowHistory(projectId, flowId, from, length,
        status);
  }

  /**
   * Calls executor to dispatch the flow, update db to assign the executor and in-memory state of
   * executableFlow
   */
  private void dispatch(final ExecutionReference reference, final ExecutableFlow exflow,
      final Executor choosenExecutor) throws ExecutorManagerException {
    exflow.setUpdateTime(System.currentTimeMillis());

    this.executorLoader.assignExecutor(choosenExecutor.getId(),
        exflow.getExecutionId());
    try {
      this.apiGateway.callWithExecutable(exflow, choosenExecutor,
          ConnectorParams.EXECUTE_ACTION);
    } catch (final ExecutorManagerException ex) {
      logger.error("Rolling back executor assignment for execution id:"
          + exflow.getExecutionId(), ex);
      this.executorLoader.unassignExecutor(exflow.getExecutionId());
      throw new ExecutorManagerException(ex);
    }
    reference.setExecutor(choosenExecutor);

    // move from flow to running flows
    this.runningFlows.put(exflow.getExecutionId(),
        new Pair<>(reference, exflow));
    synchronized (this) {
      // Wake up ExecutingManagerUpdaterThread from wait() so that it will immediately check status
      // from executor(s). Normally flows will run at least some time and can't be cleaned up
      // immediately, so there will be another wait round (or many, actually), but for unit tests
      // this is significant to let them run quickly.
      this.notifyAll();
    }

    logger.info(String.format(
        "Successfully dispatched exec %d with error count %d",
        exflow.getExecutionId(), reference.getNumErrors()));
  }

  private class ExecutingManagerUpdaterThread extends Thread {

    private final int waitTimeIdleMs = 2000;
    private final int waitTimeMs = 500;
    // When we have an http error, for that flow, we'll check every 10 secs, 6
    // times (1 mins) before we evict.
    private final int numErrors = 6;
    private final long errorThreshold = 10000;
    private boolean shutdown = false;

    public ExecutingManagerUpdaterThread() {
      this.setName("ExecutorManagerUpdaterThread");
    }

    private void shutdown() {
      this.shutdown = true;
    }

    @Override
    @SuppressWarnings("unchecked")
    public void run() {
      while (!this.shutdown) {
        try {
          ExecutorManager.this.lastThreadCheckTime = System.currentTimeMillis();
          ExecutorManager.this.updaterStage = "Starting update all flows.";

          final Map<Executor, List<ExecutableFlow>> exFlowMap =
              getFlowToExecutorMap();
          final ArrayList<ExecutableFlow> finishedFlows =
              new ArrayList<>();
          final ArrayList<ExecutableFlow> finalizeFlows =
              new ArrayList<>();

          if (exFlowMap.size() > 0) {
            for (final Map.Entry<Executor, List<ExecutableFlow>> entry : exFlowMap
                .entrySet()) {
              final List<Long> updateTimesList = new ArrayList<>();
              final List<Integer> executionIdsList = new ArrayList<>();

              final Executor executor = entry.getKey();

              ExecutorManager.this.updaterStage =
                  "Starting update flows on " + executor.getHost() + ":"
                      + executor.getPort();

              // We pack the parameters of the same host together before we
              // query.
              fillUpdateTimeAndExecId(entry.getValue(), executionIdsList,
                  updateTimesList);

              final Pair<String, String> updateTimes =
                  new Pair<>(
                      ConnectorParams.UPDATE_TIME_LIST_PARAM,
                      JSONUtils.toJSON(updateTimesList));
              final Pair<String, String> executionIds =
                  new Pair<>(ConnectorParams.EXEC_ID_LIST_PARAM,
                      JSONUtils.toJSON(executionIdsList));

              Map<String, Object> results = null;
              try {
                results =
                    ExecutorManager.this.apiGateway.callWithExecutionId(executor.getHost(),
                        executor.getPort(), ConnectorParams.UPDATE_ACTION,
                        null, null, executionIds, updateTimes);
              } catch (final ExecutorManagerException e) {
                logger.error(e);
                for (final ExecutableFlow flow : entry.getValue()) {
                  final Pair<ExecutionReference, ExecutableFlow> pair =
                      ExecutorManager.this.runningFlows.get(flow.getExecutionId());

                  ExecutorManager.this.updaterStage =
                      "Failed to get update. Doing some clean up for flow "
                          + pair.getSecond().getExecutionId();

                  if (pair != null) {
                    final ExecutionReference ref = pair.getFirst();
                    int numErrors = ref.getNumErrors();
                    if (ref.getNumErrors() < this.numErrors) {
                      ref.setNextCheckTime(System.currentTimeMillis()
                          + this.errorThreshold);
                      ref.setNumErrors(++numErrors);
                    } else {
                      logger.error("Evicting flow " + flow.getExecutionId()
                          + ". The executor is unresponsive.");
                      // TODO should send out an unresponsive email here.
                      finalizeFlows.add(pair.getSecond());
                    }
                  }
                }
              }

              // We gets results
              if (results != null) {
                final List<Map<String, Object>> executionUpdates =
                    (List<Map<String, Object>>) results
                        .get(ConnectorParams.RESPONSE_UPDATED_FLOWS);
                for (final Map<String, Object> updateMap : executionUpdates) {
                  try {
                    final ExecutableFlow flow = updateExecution(updateMap);

                    ExecutorManager.this.updaterStage = "Updated flow " + flow.getExecutionId();

                    if (isFinished(flow)) {
                      finishedFlows.add(flow);
                      finalizeFlows.add(flow);
                    }
                  } catch (final ExecutorManagerException e) {
                    final ExecutableFlow flow = e.getExecutableFlow();
                    logger.error(e);

                    if (flow != null) {
                      logger.error("Finalizing flow " + flow.getExecutionId());
                      finalizeFlows.add(flow);
                    }
                  }
                }
              }
            }

            ExecutorManager.this.updaterStage =
                "Finalizing " + finalizeFlows.size() + " error flows.";

            // Kill error flows
            for (final ExecutableFlow flow : finalizeFlows) {
              finalizeFlows(flow);
            }
          }

          ExecutorManager.this.updaterStage = "Updated all active flows. Waiting for next round.";

          synchronized (ExecutorManager.this) {
            try {
              if (ExecutorManager.this.runningFlows.size() > 0) {
                ExecutorManager.this.wait(this.waitTimeMs);
              } else {
                ExecutorManager.this.wait(this.waitTimeIdleMs);
              }
            } catch (final InterruptedException e) {
            }
          }
        } catch (final Exception e) {
          logger.error(e);
        }
      }
    }
  }

  /*
   * cleaner thread to clean up execution_logs, etc in DB. Runs every hour.
   */
  private class CleanerThread extends Thread {
    // log file retention is 1 month.

    // check every hour
    private static final long CLEANER_THREAD_WAIT_INTERVAL_MS = 60 * 60 * 1000;

    private final long executionLogsRetentionMs;

    private boolean shutdown = false;
    private long lastLogCleanTime = -1;

    public CleanerThread(final long executionLogsRetentionMs) {
      this.executionLogsRetentionMs = executionLogsRetentionMs;
      this.setName("AzkabanWebServer-Cleaner-Thread");
    }

    @SuppressWarnings("unused")
    public void shutdown() {
      this.shutdown = true;
      this.interrupt();
    }

    @Override
    public void run() {
      while (!this.shutdown) {
        synchronized (this) {
          try {
            ExecutorManager.this.lastCleanerThreadCheckTime = System.currentTimeMillis();

            // Cleanup old stuff.
            final long currentTime = System.currentTimeMillis();
            if (currentTime - CLEANER_THREAD_WAIT_INTERVAL_MS > this.lastLogCleanTime) {
              cleanExecutionLogs();
              this.lastLogCleanTime = currentTime;
            }

            wait(CLEANER_THREAD_WAIT_INTERVAL_MS);
          } catch (final InterruptedException e) {
            logger.info("Interrupted. Probably to shut down.");
          }
        }
      }
    }

    private void cleanExecutionLogs() {
      logger.info("Cleaning old logs from execution_logs");
      final long cutoff = System.currentTimeMillis() - this.executionLogsRetentionMs;
      logger.info("Cleaning old log files before "
          + new DateTime(cutoff).toString());
      cleanOldExecutionLogs(System.currentTimeMillis()
          - this.executionLogsRetentionMs);
    }
  }

  /*
   * This thread is responsible for processing queued flows using dispatcher and
   * making rest api calls to executor server
   */
  private class QueueProcessorThread extends Thread {

    private static final long QUEUE_PROCESSOR_WAIT_IN_MS = 1000;
    private final int maxDispatchingErrors;
    private final long activeExecutorRefreshWindowInMilisec;
    private final int activeExecutorRefreshWindowInFlows;

    private volatile boolean shutdown = false;
    private volatile boolean isActive = true;

    public QueueProcessorThread(final boolean isActive,
        final long activeExecutorRefreshWindowInTime,
        final int activeExecutorRefreshWindowInFlows,
        final int maxDispatchingErrors) {
      setActive(isActive);
      this.maxDispatchingErrors = maxDispatchingErrors;
      this.activeExecutorRefreshWindowInFlows =
          activeExecutorRefreshWindowInFlows;
      this.activeExecutorRefreshWindowInMilisec =
          activeExecutorRefreshWindowInTime;
      this.setName("AzkabanWebServer-QueueProcessor-Thread");
    }

    public boolean isActive() {
      return this.isActive;
    }

    public void setActive(final boolean isActive) {
      this.isActive = isActive;
      logger.info("QueueProcessorThread active turned " + this.isActive);
    }

    public void shutdown() {
      this.shutdown = true;
      this.interrupt();
    }

    @Override
    public void run() {
      // Loops till QueueProcessorThread is shutdown
      while (!this.shutdown) {
        synchronized (this) {
          try {
            // start processing queue if active, other wait for sometime
            if (this.isActive) {
              processQueuedFlows(this.activeExecutorRefreshWindowInMilisec,
                  this.activeExecutorRefreshWindowInFlows);
            }
            wait(QUEUE_PROCESSOR_WAIT_IN_MS);
          } catch (final Exception e) {
            logger.error(
                "QueueProcessorThread Interrupted. Probably to shut down.", e);
          }
        }
      }
    }

    /* Method responsible for processing the non-dispatched flows */
    private void processQueuedFlows(final long activeExecutorsRefreshWindow,
        final int maxContinuousFlowProcessed) throws InterruptedException,
        ExecutorManagerException {
      long lastExecutorRefreshTime = 0;
      int currentContinuousFlowProcessed = 0;

      while (isActive() && (ExecutorManager.this.runningCandidate = ExecutorManager.this.queuedFlows
          .fetchHead()) != null) {
        final ExecutionReference reference = ExecutorManager.this.runningCandidate.getFirst();
        final ExecutableFlow exflow = ExecutorManager.this.runningCandidate.getSecond();
        final long currentTime = System.currentTimeMillis();

        // if we have dispatched more than maxContinuousFlowProcessed or
        // It has been more then activeExecutorsRefreshWindow millisec since we
        // refreshed

        if (currentTime - lastExecutorRefreshTime > activeExecutorsRefreshWindow
            || currentContinuousFlowProcessed >= maxContinuousFlowProcessed) {
          // Refresh executorInfo for all activeExecutors
          refreshExecutors();
          lastExecutorRefreshTime = currentTime;
          currentContinuousFlowProcessed = 0;
        }

        /**
         * <pre>
         *  TODO: Work around till we improve Filters to have a notion of GlobalSystemState.
         *        Currently we try each queued flow once to infer a global busy state
         * Possible improvements:-
         *   1. Move system level filters in refreshExecutors and sleep if we have all executors busy after refresh
         *   2. Implement GlobalSystemState in selector or in a third place to manage system filters. Basically
         *      taking out all the filters which do not depend on the flow but are still being part of Selector.
         * Assumptions:-
         *   1. no one else except QueueProcessor is updating ExecutableFlow update time
         *   2. re-attempting a flow (which has been tried before) is considered as all executors are busy
         * </pre>
         */
        if (exflow.getUpdateTime() > lastExecutorRefreshTime) {
          // put back in the queue
          ExecutorManager.this.queuedFlows.enqueue(exflow, reference);
          ExecutorManager.this.runningCandidate = null;
          final long sleepInterval =
              activeExecutorsRefreshWindow
                  - (currentTime - lastExecutorRefreshTime);
          // wait till next executor refresh
          sleep(sleepInterval);
        } else {
          exflow.setUpdateTime(currentTime);
          // process flow with current snapshot of activeExecutors
          selectExecutorAndDispatchFlow(reference, exflow, new HashSet<>(
              ExecutorManager.this.activeExecutors));
          ExecutorManager.this.runningCandidate = null;
        }

        // do not count failed flow processsing (flows still in queue)
        if (ExecutorManager.this.queuedFlows.getFlow(exflow.getExecutionId()) == null) {
          currentContinuousFlowProcessed++;
        }
      }
    }

    /* process flow with a snapshot of available Executors */
    private void selectExecutorAndDispatchFlow(final ExecutionReference reference,
        final ExecutableFlow exflow, final Set<Executor> availableExecutors)
        throws ExecutorManagerException {
      synchronized (exflow) {
        final Executor selectedExecutor = selectExecutor(exflow, availableExecutors);
        if (selectedExecutor != null) {
          try {
            dispatch(reference, exflow, selectedExecutor);
            ExecutorManager.this.commonMetrics.markDispatchSuccess();
          } catch (final ExecutorManagerException e) {
            ExecutorManager.this.commonMetrics.markDispatchFail();
            logger.warn(String.format(
                "Executor %s responded with exception for exec: %d",
                selectedExecutor, exflow.getExecutionId()), e);
            handleDispatchExceptionCase(reference, exflow, selectedExecutor,
                availableExecutors);
          }
        } else {
          ExecutorManager.this.commonMetrics.markDispatchFail();
          handleNoExecutorSelectedCase(reference, exflow);
        }
      }
    }

    /* Helper method to fetch  overriding Executor, if a valid user has specifed otherwise return null */
    private Executor getUserSpecifiedExecutor(final ExecutionOptions options,
        final int executionId) {
      Executor executor = null;
      if (options != null
          && options.getFlowParameters() != null
          && options.getFlowParameters().containsKey(
          ExecutionOptions.USE_EXECUTOR)) {
        try {
          final int executorId =
              Integer.valueOf(options.getFlowParameters().get(
                  ExecutionOptions.USE_EXECUTOR));
          executor = fetchExecutor(executorId);

          if (executor == null) {
            logger
                .warn(String
                    .format(
                        "User specified executor id: %d for execution id: %d is not active, Looking up db.",
                        executorId, executionId));
            executor = ExecutorManager.this.executorLoader.fetchExecutor(executorId);
            if (executor == null) {
              logger
                  .warn(String
                      .format(
                          "User specified executor id: %d for execution id: %d is missing from db. Defaulting to availableExecutors",
                          executorId, executionId));
            }
          }
        } catch (final ExecutorManagerException ex) {
          logger.error("Failed to fetch user specified executor for exec_id = "
              + executionId, ex);
        }
      }
      return executor;
    }

    /* Choose Executor for exflow among the available executors */
    private Executor selectExecutor(final ExecutableFlow exflow,
        final Set<Executor> availableExecutors) {
      Executor choosenExecutor =
          getUserSpecifiedExecutor(exflow.getExecutionOptions(),
              exflow.getExecutionId());

      // If no executor was specified by admin
      if (choosenExecutor == null) {
        logger.info("Using dispatcher for execution id :"
            + exflow.getExecutionId());
        final ExecutorSelector selector = new ExecutorSelector(ExecutorManager.this.filterList,
            ExecutorManager.this.comparatorWeightsMap);
        choosenExecutor = selector.getBest(availableExecutors, exflow);
      }
      return choosenExecutor;
    }

    private void handleDispatchExceptionCase(final ExecutionReference reference,
        final ExecutableFlow exflow, final Executor lastSelectedExecutor,
        final Set<Executor> remainingExecutors) throws ExecutorManagerException {
      logger
          .info(String
              .format(
                  "Reached handleDispatchExceptionCase stage for exec %d with error count %d",
                  exflow.getExecutionId(), reference.getNumErrors()));
      reference.setNumErrors(reference.getNumErrors() + 1);
      if (reference.getNumErrors() > this.maxDispatchingErrors
          || remainingExecutors.size() <= 1) {
        logger.error("Failed to process queued flow");
        finalizeFlows(exflow);
      } else {
        remainingExecutors.remove(lastSelectedExecutor);
        // try other executors except chosenExecutor
        selectExecutorAndDispatchFlow(reference, exflow, remainingExecutors);
      }
    }

    private void handleNoExecutorSelectedCase(final ExecutionReference reference,
        final ExecutableFlow exflow) throws ExecutorManagerException {
      logger
          .info(String
              .format(
                  "Reached handleNoExecutorSelectedCase stage for exec %d with error count %d",
                  exflow.getExecutionId(), reference.getNumErrors()));
      // TODO: handle scenario where a high priority flow failing to get
      // schedule can starve all others
      ExecutorManager.this.queuedFlows.enqueue(exflow, reference);
    }
  }
}<|MERGE_RESOLUTION|>--- conflicted
+++ resolved
@@ -76,17 +76,6 @@
 public class ExecutorManager extends EventHandler implements
     ExecutorManagerAdapter {
 
-<<<<<<< HEAD
-  public static final String AZKABAN_USE_MULTIPLE_EXECUTORS =
-      "azkaban.use.multiple.executors";
-  public static final String AZKABAN_MAX_CONCURRENT_RUNS_ONEFLOW =
-      "azkaban.max.concurrent.runs.oneflow";
-  static final String AZKABAN_EXECUTOR_SELECTOR_FILTERS =
-      "azkaban.executorselector.filters";
-  static final String AZKABAN_EXECUTOR_SELECTOR_COMPARATOR_PREFIX =
-      "azkaban.executorselector.comparator.";
-  static final String AZKABAN_QUEUEPROCESSING_ENABLED =
-      "azkaban.queueprocessing.enabled";
   private static final String SPARK_JOB_TYPE = "spark";
   private static final String APPLICATION_ID = "${application.id}";
   // The regex to look for while fetching application ID from the Hadoop/Spark job log
@@ -97,14 +86,6 @@
       .compile("Failed to read the application");
   private static final Pattern INVALID_APPLICATION_ID_PATTERN = Pattern
       .compile("Invalid Application ID");
-  private static final String AZKABAN_WEBSERVER_QUEUE_SIZE =
-      "azkaban.webserver.queue.size";
-  private static final String AZKABAN_ACTIVE_EXECUTOR_REFRESH_IN_MS =
-      "azkaban.activeexecutor.refresh.milisecinterval";
-  private static final String AZKABAN_ACTIVE_EXECUTOR_REFRESH_IN_NUM_FLOW =
-      "azkaban.activeexecutor.refresh.flowinterval";
-=======
->>>>>>> c0ea77b8
   private static final int DEFAULT_MAX_ONCURRENT_RUNS_ONEFLOW = 30;
   // 12 weeks
   private static final long DEFAULT_EXECUTION_LOGS_RETENTION_MS = 3 * 4 * 7
