/*
 * Copyright 2012 LinkedIn Corp.
 *
 * Licensed under the Apache License, Version 2.0 (the "License"); you may not
 * use this file except in compliance with the License. You may obtain a copy of
 * the License at
 *
 * http://www.apache.org/licenses/LICENSE-2.0
 *
 * Unless required by applicable law or agreed to in writing, software
 * distributed under the License is distributed on an "AS IS" BASIS, WITHOUT
 * WARRANTIES OR CONDITIONS OF ANY KIND, either express or implied. See the
 * License for the specific language governing permissions and limitations under
 * the License.
 */

package azkaban.executor;

import azkaban.executor.ExecutorLogEvent.EventType;
import azkaban.utils.FileIOUtils.LogData;
import azkaban.utils.Pair;
import azkaban.utils.Props;
import java.io.File;
import java.time.Duration;
import java.util.List;
import java.util.Map;

public interface ExecutorLoader {

  void uploadExecutableFlow(ExecutableFlow flow)
      throws ExecutorManagerException;

  ExecutableFlow fetchExecutableFlow(int execId)
      throws ExecutorManagerException;

  List<ExecutableFlow> fetchRecentlyFinishedFlows(Duration maxAge)
      throws ExecutorManagerException;

  Map<Integer, Pair<ExecutionReference, ExecutableFlow>> fetchActiveFlows()
      throws ExecutorManagerException;

  Map<Integer, Pair<ExecutionReference, ExecutableFlow>> fetchUnfinishedFlows()
      throws ExecutorManagerException;

  Map<Integer, Pair<ExecutionReference, ExecutableFlow>> fetchUnfinishedFlowsMetadata()
      throws ExecutorManagerException;

  Pair<ExecutionReference, ExecutableFlow> fetchActiveFlowByExecId(int execId)
      throws ExecutorManagerException;

  List<ExecutableFlow> fetchFlowHistory(int skip, int num)
      throws ExecutorManagerException;

  List<ExecutableFlow> fetchFlowHistory(int projectId, String flowId,
      int skip, int num) throws ExecutorManagerException;

  List<ExecutableFlow> fetchFlowHistory(int projectId, String flowId,
      int skip, int num, Status status) throws ExecutorManagerException;

  List<ExecutableFlow> fetchFlowHistory(String projContain,
      String flowContains, String userNameContains, int status, long startData,
      long endData, int skip, int num) throws ExecutorManagerException;

  List<ExecutableFlow> fetchFlowHistory(final int projectId, final String flowId,
      final long startTime) throws ExecutorManagerException;

  /**
   * <pre>
   * Fetch all executors from executors table
   * Note:-
   * 1 throws an Exception in case of a SQL issue
   * 2 returns an empty list in case of no executor
   * </pre>
   *
   * @return List<Executor>
   */
  List<Executor> fetchAllExecutors() throws ExecutorManagerException;

  /**
   * <pre>
   * Fetch all executors from executors table with active = true
   * Note:-
   * 1 throws an Exception in case of a SQL issue
   * 2 returns an empty list in case of no active executor
   * </pre>
   *
   * @return List<Executor>
   */
  List<Executor> fetchActiveExecutors() throws ExecutorManagerException;

  /**
   * <pre>
   * Fetch executor from executors with a given (host, port)
   * Note:
   * 1. throws an Exception in case of a SQL issue
   * 2. return null when no executor is found
   * with the given (host,port)
   * </pre>
   *
   * @return Executor
   */
  Executor fetchExecutor(String host, int port)
      throws ExecutorManagerException;

  /**
   * <pre>
   * Fetch executor from executors with a given executorId
   * Note:
   * 1. throws an Exception in case of a SQL issue
   * 2. return null when no executor is found with the given executorId
   * </pre>
   *
   * @return Executor
   */
  Executor fetchExecutor(int executorId) throws ExecutorManagerException;

  /**
   * <pre>
   * create an executor and insert in executors table.
   * Note:-
   * 1. throws an Exception in case of a SQL issue
   * 2. throws an Exception if a executor with (host, port) already exist
   * 3. return null when no executor is found with the given executorId
   * </pre>
   *
   * @return Executor
   */
  Executor addExecutor(String host, int port)
      throws ExecutorManagerException;

  /**
   * <pre>
   * create an executor and insert in executors table.
   * Note:-
   * 1. throws an Exception in case of a SQL issue
   * 2. throws an Exception if there is no executor with the given id
   * 3. return null when no executor is found with the given executorId
   * </pre>
   */
  void updateExecutor(Executor executor) throws ExecutorManagerException;

  /**
   * <pre>
   * Remove the executor from executors table.
   * Note:-
   * 1. throws an Exception in case of a SQL issue
   * 2. throws an Exception if there is no executor in the table* </pre>
   * </pre>
   */
  void removeExecutor(String host, int port) throws ExecutorManagerException;

  /**
   * <pre>
   * Log an event in executor_event audit table Note:- throws an Exception in
   * case of a SQL issue
   * Note: throws an Exception in case of a SQL issue
   * </pre>
   *
   * @return isSuccess
   */
  void postExecutorEvent(Executor executor, EventType type, String user,
      String message) throws ExecutorManagerException;

  /**
   * <pre>
   * This method is to fetch events recorded in executor audit table, inserted
   * by postExecutorEvents with a given executor, starting from skip
   * Note:-
   * 1. throws an Exception in case of a SQL issue
   * 2. Returns an empty list in case of no events
   * </pre>
   *
   * @return List<ExecutorLogEvent>
   */
  List<ExecutorLogEvent> getExecutorEvents(Executor executor, int num,
      int offset) throws ExecutorManagerException;

  void addActiveExecutableReference(ExecutionReference ref)
      throws ExecutorManagerException;

  void removeActiveExecutableReference(int execId)
      throws ExecutorManagerException;


  /**
   * <pre>
   * Unset executor Id for an execution
   * Note:-
   * throws an Exception in case of a SQL issue
   * </pre>
   */
  void unassignExecutor(int executionId) throws ExecutorManagerException;

  /**
   * <pre>
   * Set an executor Id to an execution
   * Note:-
   * 1. throws an Exception in case of a SQL issue
   * 2. throws an Exception in case executionId or executorId do not exist
   * </pre>
   */
  void assignExecutor(int executorId, int execId)
      throws ExecutorManagerException;

  /**
   * <pre>
   * Fetches an executor corresponding to a given execution
   * Note:-
   * 1. throws an Exception in case of a SQL issue
   * 2. return null when no executor is found with the given executionId
   * </pre>
   *
   * @return fetched Executor
   */
  Executor fetchExecutorByExecutionId(int executionId)
      throws ExecutorManagerException;

  /**
   * <pre>
   * Fetch queued flows which have not yet dispatched
   * Note:
   * 1. throws an Exception in case of a SQL issue
   * 2. return empty list when no queued execution is found
   * </pre>
   *
   * @return List of queued flows and corresponding execution reference
   */
  List<Pair<ExecutionReference, ExecutableFlow>> fetchQueuedFlows()
      throws ExecutorManagerException;

  boolean updateExecutableReference(int execId, long updateTime)
      throws ExecutorManagerException;

  LogData fetchLogs(int execId, String name, int attempt, int startByte,
      int endByte) throws ExecutorManagerException;

  List<Object> fetchAttachments(int execId, String name, int attempt)
      throws ExecutorManagerException;

  void uploadLogFile(int execId, String name, int attempt, File... files)
      throws ExecutorManagerException;

  void uploadAttachmentFile(ExecutableNode node, File file)
      throws ExecutorManagerException;

  void updateExecutableFlow(ExecutableFlow flow)
      throws ExecutorManagerException;

  void uploadExecutableNode(ExecutableNode node, Props inputParams)
      throws ExecutorManagerException;

  List<ExecutableJobInfo> fetchJobInfoAttempts(int execId, String jobId)
      throws ExecutorManagerException;

  ExecutableJobInfo fetchJobInfo(int execId, String jobId, int attempt)
      throws ExecutorManagerException;

  List<ExecutableJobInfo> fetchJobHistory(int projectId, String jobId,
      int skip, int size) throws ExecutorManagerException;

  void updateExecutableNode(ExecutableNode node)
      throws ExecutorManagerException;

  int fetchNumExecutableFlows(int projectId, String flowId)
      throws ExecutorManagerException;

  int fetchNumExecutableFlows() throws ExecutorManagerException;

  int fetchNumExecutableNodes(int projectId, String jobId)
      throws ExecutorManagerException;

  Props fetchExecutionJobInputProps(int execId, String jobId)
      throws ExecutorManagerException;

  Props fetchExecutionJobOutputProps(int execId, String jobId)
      throws ExecutorManagerException;

  Pair<Props, Props> fetchExecutionJobProps(int execId, String jobId)
      throws ExecutorManagerException;

  int removeExecutionLogsByTime(long millis)
      throws ExecutorManagerException;

<<<<<<< HEAD
  int selectAndUpdateExecution(final int executorId) throws ExecutorManagerException;

  void unsetExecutorIdForExecution(final int executionId) throws ExecutorManagerException;
=======
  int selectAndUpdateExecution(final int executorId, boolean isActive)
      throws ExecutorManagerException;
>>>>>>> c1f25033
}<|MERGE_RESOLUTION|>--- conflicted
+++ resolved
@@ -281,12 +281,9 @@
   int removeExecutionLogsByTime(long millis)
       throws ExecutorManagerException;
 
-<<<<<<< HEAD
-  int selectAndUpdateExecution(final int executorId) throws ExecutorManagerException;
-
   void unsetExecutorIdForExecution(final int executionId) throws ExecutorManagerException;
-=======
+
   int selectAndUpdateExecution(final int executorId, boolean isActive)
       throws ExecutorManagerException;
->>>>>>> c1f25033
+
 }