--- conflicted
+++ resolved
@@ -286,7 +286,6 @@
     }
   }
 
-<<<<<<< HEAD
   /**
    * set executor id to null for the execution id
    */
@@ -304,11 +303,8 @@
     }
   }
 
-  public int selectAndUpdateExecution(final int executorId) throws ExecutorManagerException {
-=======
   public int selectAndUpdateExecution(final int executorId, final boolean isActive)
       throws ExecutorManagerException {
->>>>>>> c1f25033
     final String UPDATE_EXECUTION = "UPDATE execution_flows SET executor_id = ? where exec_id = ?";
     final String selectExecutionForUpdate = isActive ?
         SelectFromExecutionFlows.SELECT_EXECUTION_FOR_UPDATE_ACTIVE :
