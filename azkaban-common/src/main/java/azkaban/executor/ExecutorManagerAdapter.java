/*
 * Copyright 2014 LinkedIn Corp.
 *
 * Licensed under the Apache License, Version 2.0 (the "License"); you may not
 * use this file except in compliance with the License. You may obtain a copy of
 * the License at
 *
 * http://www.apache.org/licenses/LICENSE-2.0
 *
 * Unless required by applicable law or agreed to in writing, software
 * distributed under the License is distributed on an "AS IS" BASIS, WITHOUT
 * WARRANTIES OR CONDITIONS OF ANY KIND, either express or implied. See the
 * License for the specific language governing permissions and limitations under
 * the License.
 */

package azkaban.executor;

import azkaban.DispatchMethod;
import azkaban.project.Project;
import azkaban.utils.FileIOUtils.LogData;
import azkaban.utils.Pair;
import java.io.IOException;
import java.lang.Thread.State;
import java.util.Collection;
import java.util.List;
import java.util.Map;
import java.util.Optional;
import java.util.Set;

public interface ExecutorManagerAdapter {

  public boolean isFlowRunning(int projectId, String flowId);

  public ExecutableFlow getExecutableFlow(int execId)
      throws ExecutorManagerException;

  public List<Integer> getRunningFlows(int projectId, String flowId);

  public List<ExecutableFlow> getRunningFlows();

  public long getQueuedFlowSize();

  public long getAgedQueuedFlowSize();

<<<<<<< HEAD
=======
  public DispatchMethod getDispatchMethod();

>>>>>>> d0b519cb
  /**
   * <pre>
   * Returns All running with executors and queued flows
   * Note, returns empty list if there isn't any running or queued flows
   * </pre>
   */
  public List<Pair<ExecutableFlow, Optional<Executor>>> getActiveFlowsWithExecutor()
      throws IOException;

  public List<ExecutableFlow> getRecentlyFinishedFlows();

  public List<ExecutableFlow> getExecutableFlows(int skip, int size)
      throws ExecutorManagerException;

  public List<ExecutableFlow> getExecutableFlows(String flowIdContains,
      int skip, int size) throws ExecutorManagerException;

  public List<ExecutableFlow> getExecutableFlows(String projContain,
      String flowContain, String userContain, int status, long begin, long end,
      int skip, int size) throws ExecutorManagerException;

  public int getExecutableFlows(int projectId, String flowId, int from,
      int length, List<ExecutableFlow> outputList)
      throws ExecutorManagerException;

  public List<ExecutableFlow> getExecutableFlows(int projectId, String flowId,
      int from, int length, Status status) throws ExecutorManagerException;

  public List<ExecutableJobInfo> getExecutableJobs(Project project,
      String jobId, int skip, int size) throws ExecutorManagerException;

  public int getNumberOfJobExecutions(Project project, String jobId)
      throws ExecutorManagerException;

  public LogData getExecutableFlowLog(ExecutableFlow exFlow, int offset,
      int length) throws ExecutorManagerException;

  public LogData getExecutionJobLog(ExecutableFlow exFlow, String jobId,
      int offset, int length, int attempt) throws ExecutorManagerException;

  public List<Object> getExecutionJobStats(ExecutableFlow exflow, String jobId,
      int attempt) throws ExecutorManagerException;

  public Map<String, String> getExternalJobLogUrls(ExecutableFlow exFlow, String jobId,
      int attempt);

  public void cancelFlow(ExecutableFlow exFlow, String userId)
      throws ExecutorManagerException;

  public void resumeFlow(ExecutableFlow exFlow, String userId)
      throws ExecutorManagerException;

  public void pauseFlow(ExecutableFlow exFlow, String userId)
      throws ExecutorManagerException;

  public void retryFailures(ExecutableFlow exFlow, String userId)
      throws ExecutorManagerException;

  public String submitExecutableFlow(ExecutableFlow exflow, String userId)
      throws ExecutorManagerException;

  public Map<String, String> doRampActions(List<Map<String, Object>> rampAction)
      throws ExecutorManagerException;

  /**
   * Manage servlet call for stats servlet in Azkaban execution server Action can take any of the
   * following values <ul> <li>{@link azkaban.executor.ConnectorParams#STATS_SET_REPORTINGINTERVAL}<li>
   * <li>{@link azkaban.executor.ConnectorParams#STATS_SET_CLEANINGINTERVAL}<li> <li>{@link
   * azkaban.executor.ConnectorParams#STATS_SET_MAXREPORTERPOINTS}<li> <li>{@link
   * azkaban.executor.ConnectorParams#STATS_GET_ALLMETRICSNAME}<li> <li>{@link
   * azkaban.executor.ConnectorParams#STATS_GET_METRICHISTORY}<li> <li>{@link
   * azkaban.executor.ConnectorParams#STATS_SET_ENABLEMETRICS}<li> <li>{@link
   * azkaban.executor.ConnectorParams#STATS_SET_DISABLEMETRICS}<li> </ul>
   */
  public Map<String, Object> callExecutorStats(int executorId, String action,
      Pair<String, String>... param) throws IOException, ExecutorManagerException;

  public Map<String, Object> callExecutorJMX(String hostPort, String action,
      String mBean) throws IOException;

  public void start() throws ExecutorManagerException;

  public void shutdown();

  public Set<String> getAllActiveExecutorServerHosts();

  public State getExecutorManagerThreadState();

  public boolean isExecutorManagerThreadActive();

  public long getLastExecutorManagerThreadCheckTime();

  public Set<? extends String> getPrimaryServerHosts();

  /**
   * Returns a collection of all the active executors maintained by active executors
   */
  public Collection<Executor> getAllActiveExecutors();

  /**
   * <pre>
   * Fetch executor from executors with a given executorId
   * Note:
   * 1. throws an Exception in case of a SQL issue
   * 2. return null when no executor is found with the given executorId
   * </pre>
   */
  public Executor fetchExecutor(int executorId) throws ExecutorManagerException;

  /**
   * <pre>
   * Setup activeExecutors using azkaban.properties and database executors
   * Note:
   * 1. If azkaban.use.multiple.executors is set true, this method will
   *    load all active executors
   * 2. In local mode, If a local executor is specified and it is missing from db,
   *    this method add local executor as active in DB
   * 3. In local mode, If a local executor is specified and it is marked inactive in db,
   *    this method will convert local executor as active in DB
   * </pre>
   */
  public void setupExecutors() throws ExecutorManagerException;

  /**
   * Enable flow dispatching in QueueProcessor
   */
  public void enableQueueProcessorThread() throws ExecutorManagerException;

  /**
   * Disable flow dispatching in QueueProcessor
   */
  public void disableQueueProcessorThread() throws ExecutorManagerException;
}<|MERGE_RESOLUTION|>--- conflicted
+++ resolved
@@ -43,11 +43,8 @@
 
   public long getAgedQueuedFlowSize();
 
-<<<<<<< HEAD
-=======
   public DispatchMethod getDispatchMethod();
 
->>>>>>> d0b519cb
   /**
    * <pre>
    * Returns All running with executors and queued flows
