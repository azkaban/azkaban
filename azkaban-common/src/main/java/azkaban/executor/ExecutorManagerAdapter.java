--- conflicted
+++ resolved
@@ -38,9 +38,6 @@
   public ExecutableFlow getExecutableFlow(int execId)
       throws ExecutorManagerException;
 
-<<<<<<< HEAD
-  public List<Integer> getRunningFlowIds(int projectId, String flowId);
-=======
   /**
    * load and set the flow-parameters and other Props to the ExecutableFlow
    * @param project
@@ -49,8 +46,7 @@
    */
   ExecutableFlow createExecutableFlow(Project project, Flow flow);
 
-  public List<Integer> getRunningFlows(int projectId, String flowId);
->>>>>>> 9dfe3f9a
+  public List<Integer> getRunningFlowIds(int projectId, String flowId);
 
   public List<Integer> getRunningFlowIds();
 
