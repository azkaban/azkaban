--- conflicted
+++ resolved
@@ -344,9 +344,9 @@
    * @throws ExecutorManagerException
    */
   @VisibleForTesting
-<<<<<<< HEAD
   VersionSet fetchVersionSet(final int executionId, final Map<String, String> flowParams,
-      Set<String> imageTypesUsedInFlow) throws ExecutorManagerException {
+      Set<String> imageTypesUsedInFlow, final ExecutableFlow executableFlow)
+      throws ExecutorManagerException {
     VersionSet versionSet = null;
 
     try {
@@ -359,7 +359,7 @@
           // Validate if the versionSet contains valid version. If not update the correct
           // version using rampup and active image version information.
           final Map<String, VersionInfo> updatedVersionInfoMap =
-              this.imageRampupManager.validateAndGetUpdatedVersionMap(versionSet);
+              this.imageRampupManager.validateAndGetUpdatedVersionMap(executableFlow, versionSet);
           if (!updatedVersionInfoMap.isEmpty()) {
             // Rebuild version set with correct version
             final VersionSetBuilder versionSetBuilder = new VersionSetBuilder(
@@ -367,27 +367,12 @@
             versionSetBuilder.addElements(updatedVersionInfoMap);
             versionSet = versionSetBuilder.build();
           }
-=======
-  VersionSet fetchVersionSet(final int executionId, Map<String, String> flowParams,
-      Set<String> imageTypesUsedInFlow, final ExecutableFlow executableFlow)
-      throws ExecutorManagerException {
-    VersionSet versionSet = null;
-
-    try {
-     if (flowParams != null &&
-         flowParams.containsKey(Constants.FlowParameters.FLOW_PARAM_VERSION_SET_ID)) {
-       int versionSetId = Integer.parseInt(flowParams
-           .get(Constants.FlowParameters.FLOW_PARAM_VERSION_SET_ID));
-       try {
-          versionSet = this.versionSetLoader.getVersionSetById(versionSetId).get();
->>>>>>> 9018fa2c
 
           /*
            * Validate that all images part of the flow are included in the retrieved
            * VersionSet. If there are images that were not part of the retrieved version
            * set, then create a new VersionSet with a superset of all images.
            */
-<<<<<<< HEAD
           final Set<String> imageVersionsNotFound = new TreeSet<>();
           final Map<String, VersionInfo> overlayMap = new HashMap<>();
           for (final String imageType : imageTypesUsedInFlow) {
@@ -419,7 +404,8 @@
             versionSet = null;
             if (!imageVersionsNotFound.isEmpty()) {
               versionSetBuilder.addElements(
-                  this.imageRampupManager.getVersionByImageTypes(imageVersionsNotFound));
+                  this.imageRampupManager
+                      .getVersionByImageTypes(executableFlow, imageVersionsNotFound));
             }
             if (!overlayMap.isEmpty()) {
               versionSetBuilder.addElements(overlayMap);
@@ -437,7 +423,7 @@
         // Filter all the job types available in azkaban base image from the input image types set
         imageTypesUsedInFlow = this.filterIncludedJobTypes(imageTypesUsedInFlow);
         final Map<String, VersionInfo> versionMap =
-            this.imageRampupManager.getVersionByImageTypes(imageTypesUsedInFlow);
+            this.imageRampupManager.getVersionByImageTypes(executableFlow, imageTypesUsedInFlow);
         // Now we will check the flow params for any override versions provided and apply them
         for (final String imageType : imageTypesUsedInFlow) {
           final String imageTypeVersionOverrideParam = imageTypeOverrideParam(imageType);
@@ -458,76 +444,6 @@
       logger.error("ExecId: {}, Exception in fetching the VersionSet. Error msg: {}",
           executionId, e.getMessage());
       throw new ExecutorManagerException(e);
-=======
-         Set<String> imageVersionsNotFound = new TreeSet<>();
-         Map<String, VersionInfo> overlayMap = new HashMap<>();
-         for (String imageType : imageTypesUsedInFlow) {
-           if (flowParams.containsKey(imageTypeOverrideParam(imageType))) {
-             // Fetches the user overridden version from the database and this will make sure if
-             // the overridden version exists/registered on Azkaban database. Hence, it follows a
-             // fail fast mechanism to throw exception if the version does not exist for the
-             // given image type.
-             overlayMap.put(imageType, this.imageRampupManager.getVersionInfo(imageType,
-                     flowParams.get(imageTypeOverrideParam(imageType))));
-           } else if (!(isPresentInIncludedJobTypes(imageType) || versionSet.getVersion(imageType).isPresent())) {
-             logger.info("ExecId: {}, imageType: {} not found in versionSet {}",
-                 executionId, imageType, versionSetId);
-             imageVersionsNotFound.add(imageType);
-           }
-         }
-
-         if (!(imageVersionsNotFound.isEmpty() && overlayMap.isEmpty())) {
-           // Populate a new Version Set
-           logger.info("ExecId: {}, Flow had more imageTypes than specified in versionSet {}. "
-               + "Constructing a new one", executionId, versionSetId);
-           VersionSetBuilder versionSetBuilder = new VersionSetBuilder(this.versionSetLoader);
-           versionSetBuilder.addElements(versionSet.getImageToVersionMap());
-           // The following is a safety check. Just in case: getVersionByImageTypes fails below due to an
-           // exception, we will have an incomplete/incorrect versionSet. Setting it null ensures, it will
-           // be processed from scratch in the following code block
-           versionSet = null;
-           if (!imageVersionsNotFound.isEmpty()) {
-             versionSetBuilder.addElements(
-                 this.imageRampupManager.getVersionByImageTypes(executableFlow, imageVersionsNotFound));
-           }
-           if (!overlayMap.isEmpty()) {
-             versionSetBuilder.addElements(overlayMap);
-           }
-           versionSet = versionSetBuilder.build();
-         }
-       } catch (Exception e) {
-         logger.error("ExecId: {}, Could not find version set id: {} as specified by flow params. "
-             + "Will continue by creating a new one.", executionId, versionSetId);
-       }
-     }
-
-     if (versionSet == null) {
-       // Need to build a version set
-       // Filter all the job types available in azkaban base image from the input image types set
-       imageTypesUsedInFlow = this.filterIncludedJobTypes(imageTypesUsedInFlow);
-       Map<String, VersionInfo> versionMap =
-           imageRampupManager.getVersionByImageTypes(executableFlow, imageTypesUsedInFlow);
-       // Now we will check the flow params for any override versions provided and apply them
-       for (String imageType : imageTypesUsedInFlow) {
-         final String imageTypeVersionOverrideParam = imageTypeOverrideParam(imageType);
-         if (flowParams != null && flowParams.containsKey(imageTypeVersionOverrideParam)) {
-           // Fetches the user overridden version from the database and this will make sure if
-           // the overridden version exists/registered on Azkaban database. Hence, it follows a
-           // fail fast mechanism to throw exception if the version does not exist for the
-           // given image type.
-           versionMap.put(imageType, this.imageRampupManager.getVersionInfo(imageType,
-               flowParams.get(imageTypeVersionOverrideParam)));
-         }
-       }
-
-       VersionSetBuilder versionSetBuilder = new VersionSetBuilder(this.versionSetLoader);
-       versionSet = versionSetBuilder.addElements(versionMap).build();
-     }
-    } catch (IOException e) {
-     logger.error("ExecId: {}, Exception in fetching the VersionSet. Error msg: {}",
-         executionId, e.getMessage());
-     throw new ExecutorManagerException(e);
->>>>>>> 9018fa2c
     }
     return versionSet;
   }
@@ -687,14 +603,9 @@
     // Fetch execution flow from execution Id.
     final ExecutableFlow flow = this.executorLoader.fetchExecutableFlow(executionId);
     // Step 1: Fetch set of jobTypes for a flow from executionId
-<<<<<<< HEAD
-    final TreeSet<String> jobTypes = getJobTypesForFlow(flow);
+    final TreeSet<String> jobTypes = ContainerImplUtils.getJobTypesForFlow(flow);
     logger
         .info("ExecId: {}, Jobtypes for flow {} are: {}", executionId, flow.getFlowId(), jobTypes);
-=======
-    final TreeSet<String> jobTypes = ContainerImplUtils.getJobTypesForFlow(flow);
-    logger.info("ExecId: {}, Jobtypes for flow {} are: {}", executionId, flow.getFlowId(), jobTypes);
->>>>>>> 9018fa2c
 
     final Map<String, String> flowParam =
         flow.getExecutionOptions().getFlowParameters();
@@ -818,40 +729,6 @@
   }
 
   /**
-<<<<<<< HEAD
-   * This method is used to get jobTypes for a flow. This method is going to call
-   * populateJobTypeForFlow which has recursive method call to traverse the DAG for a flow.
-   *
-   * @param flow Executable flow object
-   * @return
-   * @throws ExecutorManagerException
-   */
-  public TreeSet<String> getJobTypesForFlow(final ExecutableFlow flow) {
-    final TreeSet<String> jobTypes = new TreeSet<>();
-    populateJobTypeForFlow(flow, jobTypes);
-    return jobTypes;
-  }
-
-  /**
-   * This method is used to populate jobTypes for ExecutableNode.
-   *
-   * @param node
-   * @param jobTypes
-   */
-  private void populateJobTypeForFlow(final ExecutableNode node, final Set<String> jobTypes) {
-    if (node instanceof ExecutableFlowBase) {
-      final ExecutableFlowBase base = (ExecutableFlowBase) node;
-      for (final ExecutableNode subNode : base.getExecutableNodes()) {
-        populateJobTypeForFlow(subNode, jobTypes);
-      }
-    } else {
-      jobTypes.add(node.getType());
-    }
-  }
-
-  /**
-=======
->>>>>>> 9018fa2c
    * This method is used to create service for flow container for execution id.
    *
    * @param executionId
