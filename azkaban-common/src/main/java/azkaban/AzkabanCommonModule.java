--- conflicted
+++ resolved
@@ -16,9 +16,6 @@
  */
 package azkaban;
 
-import azkaban.db.AzkabanDataSource;
-import azkaban.db.H2FileDataSource;
-import azkaban.db.MySQLDataSource;
 import azkaban.db.DatabaseOperator;
 import azkaban.db.DatabaseOperatorImpl;
 
@@ -45,16 +42,8 @@
 public class AzkabanCommonModule extends AbstractModule {
   private final AzkabanCommonModuleConfig config;
 
-  private final QueryRunner queryRunner;
-
   public AzkabanCommonModule(Props props) {
-<<<<<<< HEAD
     this.config = new AzkabanCommonModuleConfig(props);
-=======
-    this.props = props;
-    this.queryRunner = new QueryRunner(getDataSource(props));
-    this.storageImplementation = props.getString(Constants.ConfigurationKeys.AZKABAN_STORAGE_TYPE, DATABASE.name());
->>>>>>> 0784306d
   }
 
   @Override
@@ -64,7 +53,7 @@
     bind(Storage.class).to(resolveStorageClassType()).in(Scopes.SINGLETON);
     bind(DatabaseOperator.class).to(DatabaseOperatorImpl.class).in(Scopes.SINGLETON);
     //todo kunkun-tang : Consider both H2 DataSource and MysqlDatasource case.
-    bind(QueryRunner.class).toInstance(queryRunner);
+    bind(QueryRunner.class).toInstance(config.getQueryRunner());
   }
 
   public Class<? extends Storage> resolveStorageClassType() {
@@ -90,26 +79,4 @@
   LocalStorage createLocalStorage(AzkabanCommonModuleConfig config) {
     return new LocalStorage(new File(config.getLocalStorageBaseDirPath()));
   }
-
-  // todo kunkun-tang: the below method should moved out to azkaban-db module eventually.
-  // Today azkaban-db can not rely on Props, so we can not do it.
-  private AzkabanDataSource getDataSource(Props props) {
-    String databaseType = props.getString("database.type");
-
-    // todo kunkun-tang: temperaroy workaround to let service provider test work.
-    if(databaseType.equals("h2")) {
-      String path = props.getString("h2.path");
-      return new H2FileDataSource(path);
-    }
-    int port = props.getInt("mysql.port");
-    String host = props.getString("mysql.host");
-    String database = props.getString("mysql.database");
-    String user = props.getString("mysql.user");
-    String password = props.getString("mysql.password");
-    int numConnections = props.getInt("mysql.numconnections");
-
-    return MySQLDataSource.getInstance(host, port, database, user, password,
-            numConnections);
-
-  }
 }