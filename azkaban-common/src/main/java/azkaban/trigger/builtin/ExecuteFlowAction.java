--- conflicted
+++ resolved
@@ -155,15 +155,6 @@
     this.executionOptions = executionOptions;
   }
 
-<<<<<<< HEAD
-  public List<SlaOption> getSlaOptions() {
-    return this.slaOptions;
-  }
-
-  protected void setSlaOptions(final List<SlaOption> slaOptions) {
-    this.slaOptions = slaOptions;
-  }
-
   private ExecutableFlow getPreviousExecution(final int projectId, final String flowId)
       throws ExecutorManagerException {
     final List<ExecutableFlow> executableFlows = new ArrayList<>();
@@ -171,8 +162,6 @@
     return executableFlows.size() == 0 ? null : executableFlows.get(0);
   }
 
-=======
->>>>>>> ae546a74
   @Override
   public String getType() {
     return type;
