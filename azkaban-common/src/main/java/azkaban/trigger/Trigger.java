/*
 * Copyright 2012 LinkedIn Corp.
 *
 * Licensed under the Apache License, Version 2.0 (the "License"); you may not
 * use this file except in compliance with the License. You may obtain a copy of
 * the License at
 *
 * http://www.apache.org/licenses/LICENSE-2.0
 *
 * Unless required by applicable law or agreed to in writing, software
 * distributed under the License is distributed on an "AS IS" BASIS, WITHOUT
 * WARRANTIES OR CONDITIONS OF ANY KIND, either express or implied. See the
 * License for the specific language governing permissions and limitations under
 * the License.
 */

package azkaban.trigger;

import static java.util.Objects.requireNonNull;

import azkaban.utils.JSONUtils;
import java.util.ArrayList;
import java.util.HashMap;
import java.util.List;
import java.util.Map;
import org.apache.log4j.Logger;
import org.joda.time.DateTime;


public class Trigger {

  private static final Logger logger = Logger.getLogger(Trigger.class);
  private static ActionTypeLoader actionTypeLoader;
  private final long submitTime;
  private final String submitUser;
  private final String source;
<<<<<<< HEAD
  private final List<TriggerAction> actions;
  private final List<TriggerAction> expireActions;
  private Condition expireCondition;
  private Condition triggerCondition;
=======
  private final Condition triggerCondition;
  private final Condition expireCondition;
  private final List<TriggerAction> actions;
  private final List<TriggerAction> expireActions;
>>>>>>> 558297de
  private int triggerId = -1;
  private long lastModifyTime;
  private TriggerStatus status = TriggerStatus.READY;
  private Map<String, Object> info = new HashMap<>();
  private Map<String, Object> context = new HashMap<>();
  private boolean resetOnTrigger = true;
  private boolean resetOnExpire = true;

  private long nextCheckTime = -1;

  @SuppressWarnings("unused")
  private Trigger() throws TriggerManagerException {
    throw new TriggerManagerException("Triggers should always be specified");
  }

  private Trigger(int triggerId, long lastModifyTime, long submitTime,
      String submitUser, String source, Condition triggerCondition,
      Condition expireCondition, List<TriggerAction> actions,
      List<TriggerAction> expireActions, Map<String, Object> info,
      Map<String, Object> context) {
    requireNonNull(submitUser);
    requireNonNull(source);
    requireNonNull(triggerCondition);
    requireNonNull(expireActions);
    requireNonNull(info);
    requireNonNull(context);

    this.lastModifyTime = lastModifyTime;
    this.submitTime = submitTime;
    this.submitUser = submitUser;
    this.source = source;
    this.triggerCondition = triggerCondition;
    this.expireCondition = expireCondition;
    this.actions = actions;
    this.triggerId = triggerId;
    this.expireActions = expireActions;
    this.info = info;
    this.context = context;
  }

  public static ActionTypeLoader getActionTypeLoader() {
    return actionTypeLoader;
  }

  public static synchronized void setActionTypeLoader(ActionTypeLoader loader) {
    Trigger.actionTypeLoader = loader;
  }

  @SuppressWarnings("unchecked")
  public static Trigger fromJson(Object obj) throws Exception {

    if (actionTypeLoader == null) {
      throw new Exception("Trigger Action Type loader not initialized.");
    }

    Map<String, Object> jsonObj = (HashMap<String, Object>) obj;

    Trigger trigger = null;
    try {
      logger.info("Decoding for " + JSONUtils.toJSON(obj));
      Condition triggerCond =
          Condition.fromJson(jsonObj.get("triggerCondition"));
      Condition expireCond = Condition.fromJson(jsonObj.get("expireCondition"));
      List<TriggerAction> actions = new ArrayList<>();
      List<Object> actionsJson = (List<Object>) jsonObj.get("actions");
      for (Object actObj : actionsJson) {
        Map<String, Object> oneActionJson = (HashMap<String, Object>) actObj;
        String type = (String) oneActionJson.get("type");
        TriggerAction act =
            actionTypeLoader.createActionFromJson(type,
                oneActionJson.get("actionJson"));
        actions.add(act);
      }
      List<TriggerAction> expireActions = new ArrayList<>();
      List<Object> expireActionsJson =
          (List<Object>) jsonObj.get("expireActions");
      for (Object expireActObj : expireActionsJson) {
        Map<String, Object> oneExpireActionJson =
            (HashMap<String, Object>) expireActObj;
        String type = (String) oneExpireActionJson.get("type");
        TriggerAction expireAct =
            actionTypeLoader.createActionFromJson(type,
                oneExpireActionJson.get("actionJson"));
        expireActions.add(expireAct);
      }
      boolean resetOnTrigger =
          Boolean.valueOf((String) jsonObj.get("resetOnTrigger"));
      boolean resetOnExpire =
          Boolean.valueOf((String) jsonObj.get("resetOnExpire"));
      String submitUser = (String) jsonObj.get("submitUser");
      String source = (String) jsonObj.get("source");
      long submitTime = Long.valueOf((String) jsonObj.get("submitTime"));
      long lastModifyTime =
          Long.valueOf((String) jsonObj.get("lastModifyTime"));
      int triggerId = Integer.valueOf((String) jsonObj.get("triggerId"));
      TriggerStatus status =
          TriggerStatus.valueOf((String) jsonObj.get("status"));
      Map<String, Object> info = (Map<String, Object>) jsonObj.get("info");
      Map<String, Object> context =
          (Map<String, Object>) jsonObj.get("context");
      if (context == null) {
        context = new HashMap<>();
      }
      for (ConditionChecker checker : triggerCond.getCheckers().values()) {
        checker.setContext(context);
      }
      for (ConditionChecker checker : expireCond.getCheckers().values()) {
        checker.setContext(context);
      }
      for (TriggerAction action : actions) {
        action.setContext(context);
      }
      for (TriggerAction action : expireActions) {
        action.setContext(context);
      }

      trigger = new Trigger.TriggerBuilder("azkaban",
          source,
          triggerCond,
          expireCond,
          actions)
          .setId(triggerId)
          .setLastModifyTime(lastModifyTime)
          .setSubmitTime(submitTime)
          .setExpireActions(expireActions)
          .setInfo(info)
          .setContext(context)
          .build();

      trigger.setResetOnExpire(resetOnExpire);
      trigger.setResetOnTrigger(resetOnTrigger);
      trigger.setStatus(status);
    } catch (Exception e) {
      e.printStackTrace();
      logger.error("Failed to decode the trigger.", e);
      throw new Exception("Failed to decode the trigger.", e);
    }

    return trigger;
  }

  public void updateNextCheckTime() {
    this.nextCheckTime =
        Math.min(triggerCondition.getNextCheckTime(),
            expireCondition.getNextCheckTime());
  }

  public long getNextCheckTime() {
    return nextCheckTime;
  }

  public void setNextCheckTime(long nct) {
    this.nextCheckTime = nct;
  }

  public long getSubmitTime() {
    return submitTime;
  }

  public String getSubmitUser() {
    return submitUser;
  }

  public TriggerStatus getStatus() {
    return status;
  }

  public void setStatus(TriggerStatus status) {
    this.status = status;
  }

  public Condition getTriggerCondition() {
    return triggerCondition;
  }

  public void setTriggerCondition(Condition triggerCondition) {
    this.triggerCondition = triggerCondition;
  }

  public Condition getExpireCondition() {
    return expireCondition;
  }

  public void setExpireCondition(Condition expireCondition) {
    this.expireCondition = expireCondition;
  }

  public List<TriggerAction> getActions() {
    return actions;
  }

  public List<TriggerAction> getExpireActions() {
    return expireActions;
  }

  public Map<String, Object> getInfo() {
    return info;
  }

  public void setInfo(Map<String, Object> info) {
    this.info = info;
  }

  public Map<String, Object> getContext() {
    return context;
  }

  public void setContext(Map<String, Object> context) {
    this.context = context;
  }

  public boolean isResetOnTrigger() {
    return resetOnTrigger;
  }

  public void setResetOnTrigger(boolean resetOnTrigger) {
    this.resetOnTrigger = resetOnTrigger;
  }

  public boolean isResetOnExpire() {
    return resetOnExpire;
  }

  public void setResetOnExpire(boolean resetOnExpire) {
    this.resetOnExpire = resetOnExpire;
  }

  public long getLastModifyTime() {
    return lastModifyTime;
  }

  public void setLastModifyTime(long lastModifyTime) {
    this.lastModifyTime = lastModifyTime;
  }

  public int getTriggerId() {
    return triggerId;
  }

  public void setTriggerId(int id) {
    this.triggerId = id;
  }

  public boolean triggerConditionMet() {
    return triggerCondition.isMet();
  }

  public boolean expireConditionMet() {
    return expireCondition.isMet();
  }

  public void resetTriggerConditions() {
    triggerCondition.resetCheckers();
    updateNextCheckTime();
  }

  public void resetExpireCondition() {
    expireCondition.resetCheckers();
    updateNextCheckTime();
  }

  public List<TriggerAction> getTriggerActions() {
    return actions;
  }

  public Map<String, Object> toJson() {
    Map<String, Object> jsonObj = new HashMap<>();
    jsonObj.put("triggerCondition", triggerCondition.toJson());
    jsonObj.put("expireCondition", expireCondition.toJson());
    List<Object> actionsJson = new ArrayList<>();
    for (TriggerAction action : actions) {
      Map<String, Object> oneActionJson = new HashMap<>();
      oneActionJson.put("type", action.getType());
      oneActionJson.put("actionJson", action.toJson());
      actionsJson.add(oneActionJson);
    }
    jsonObj.put("actions", actionsJson);
    List<Object> expireActionsJson = new ArrayList<>();
    for (TriggerAction expireAction : expireActions) {
      Map<String, Object> oneExpireActionJson = new HashMap<>();
      oneExpireActionJson.put("type", expireAction.getType());
      oneExpireActionJson.put("actionJson", expireAction.toJson());
      expireActionsJson.add(oneExpireActionJson);
    }
    jsonObj.put("expireActions", expireActionsJson);

    jsonObj.put("resetOnTrigger", String.valueOf(resetOnTrigger));
    jsonObj.put("resetOnExpire", String.valueOf(resetOnExpire));
    jsonObj.put("submitUser", submitUser);
    jsonObj.put("source", source);
    jsonObj.put("submitTime", String.valueOf(submitTime));
    jsonObj.put("lastModifyTime", String.valueOf(lastModifyTime));
    jsonObj.put("triggerId", String.valueOf(triggerId));
    jsonObj.put("status", status.toString());
    jsonObj.put("info", info);
    jsonObj.put("context", context);
    return jsonObj;
  }

  public String getSource() {
    return source;
  }

  public String getDescription() {
    StringBuffer actionsString = new StringBuffer();
    for (TriggerAction act : actions) {
      actionsString.append(", ");
      actionsString.append(act.getDescription());
    }
    return "Trigger from " + getSource() + " with trigger condition of "
        + triggerCondition.getExpression() + " and expire condition of "
        + expireCondition.getExpression() + actionsString;
  }

  public void stopCheckers() {
    for (ConditionChecker checker : triggerCondition.getCheckers().values()) {
      checker.stopChecker();
    }
    for (ConditionChecker checker : expireCondition.getCheckers().values()) {
      checker.stopChecker();
    }
  }

  @Override
  public String toString() {
    return "Trigger Id: " + getTriggerId() + ", Description: " + getDescription();
  }

  public static class TriggerBuilder {
    private final String submitUser;
    private final String source;
    private final TriggerStatus status = TriggerStatus.READY;
    private final Condition triggerCondition;
    private final List<TriggerAction> actions;
    private final Condition expireCondition;
    private int triggerId = -1;
    private long lastModifyTime;
    private long submitTime;
    private List<TriggerAction> expireActions = new ArrayList<>();

    private Map<String, Object> info = new HashMap<>();
    private Map<String, Object> context = new HashMap<>();

    public TriggerBuilder(String submitUser,
                          String source,
                          Condition triggerCondition,
                          Condition expireCondition,
                          List<TriggerAction> actions) {
      this.submitUser = submitUser;
      this.source = source;
      this.triggerCondition = triggerCondition;
      this.actions = actions;
      this.expireCondition = expireCondition;
      long now = DateTime.now().getMillis();
      this.submitTime = now;
      this.lastModifyTime = now;
    }

    public TriggerBuilder setId(int id) {
      this.triggerId = id;
      return this;
    }

    public TriggerBuilder setSubmitTime(long time) {
      this.submitTime = time;
      return this;
    }

    public TriggerBuilder setLastModifyTime(long time) {
      this.lastModifyTime = time;
      return this;
    }

    public TriggerBuilder setExpireActions(List<TriggerAction> actions) {
      this.expireActions = actions;
      return this;
    }

    public TriggerBuilder setInfo(Map<String, Object> info) {
      this.info = info;
      return this;
    }

    public TriggerBuilder setContext(Map<String, Object> context) {
      this.context = context;
      return this;
    }

    public Trigger build() {
      return new Trigger(triggerId,
                        lastModifyTime,
                        submitTime,
                        submitUser,
                        source,
                        triggerCondition,
                        expireCondition,
                        actions,
                        expireActions,
                        info,
                        context);
    }
  }

}<|MERGE_RESOLUTION|>--- conflicted
+++ resolved
@@ -34,17 +34,12 @@
   private final long submitTime;
   private final String submitUser;
   private final String source;
-<<<<<<< HEAD
   private final List<TriggerAction> actions;
   private final List<TriggerAction> expireActions;
+  
   private Condition expireCondition;
   private Condition triggerCondition;
-=======
-  private final Condition triggerCondition;
-  private final Condition expireCondition;
-  private final List<TriggerAction> actions;
-  private final List<TriggerAction> expireActions;
->>>>>>> 558297de
+  
   private int triggerId = -1;
   private long lastModifyTime;
   private TriggerStatus status = TriggerStatus.READY;
