--- conflicted
+++ resolved
@@ -367,11 +367,8 @@
     flowObj.put("embeddedFlow", this.isEmbeddedFlow);
     flowObj.put("azkabanFlowVersion", this.azkabanFlowVersion);
     flowObj.put("condition", this.condition);
-<<<<<<< HEAD
+    flowObj.put("isLocked", this.isLocked);
     flowObj.put("requiredExecutorTags", this.requiredExecutorTags);
-=======
-    flowObj.put("isLocked", this.isLocked);
->>>>>>> 44d8153a
 
     if (this.errors != null) {
       flowObj.put("errors", this.errors);
