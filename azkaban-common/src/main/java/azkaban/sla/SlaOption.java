/*
 * Copyright 2014 LinkedIn Corp.
 *
 * Licensed under the Apache License, Version 2.0 (the "License"); you may not
 * use this file except in compliance with the License. You may obtain a copy of
 * the License at
 *
 * http://www.apache.org/licenses/LICENSE-2.0
 *
 * Unless required by applicable law or agreed to in writing, software
 * distributed under the License is distributed on an "AS IS" BASIS, WITHOUT
 * WARRANTIES OR CONDITIONS OF ANY KIND, either express or implied. See the
 * License for the specific language governing permissions and limitations under
 * the License.
 */

package azkaban.sla;

import azkaban.executor.ExecutableFlow;
import java.util.ArrayList;
import java.util.Arrays;
import java.util.HashMap;
import java.util.HashSet;
import java.util.List;
import java.util.Map;
import java.util.Set;
import java.util.stream.Collectors;
import org.joda.time.DateTime;
import org.joda.time.format.DateTimeFormat;
import org.joda.time.format.DateTimeFormatter;

public class SlaOption {

  public static final String TYPE_FLOW_FINISH = "FlowFinish";
  public static final String TYPE_FLOW_SUCCEED = "FlowSucceed";

  public static final String TYPE_JOB_FINISH = "JobFinish";
  public static final String TYPE_JOB_SUCCEED = "JobSucceed";

  public static final String INFO_DURATION = "Duration";
  public static final String INFO_FLOW_NAME = "FlowName";
  public static final String INFO_JOB_NAME = "JobName";
  public static final String INFO_EMAIL_LIST = "EmailList";

  // always alert
  public static final String ALERT_TYPE = "SlaAlertType";
  public static final String ACTION_CANCEL_FLOW = "SlaCancelFlow";
  public static final String ACTION_ALERT = "SlaAlert";
<<<<<<< HEAD
  public static final String ACTION_KILL_JOB = "SlaKillJob";

=======
  private static final DateTimeFormatter fmt = DateTimeFormat
      .forPattern("MM/dd, YYYY HH:mm");
>>>>>>> 8c67c590
  private String type;
  private Map<String, Object> info;
  private List<String> actions;

  public SlaOption(final String type, final List<String> actions, final Map<String, Object> info) {
    this.type = type;
    this.info = info;
    this.actions = actions;
  }

  public static List<SlaOption> getJobLevelSLAOptions(final ExecutableFlow flow) {
    final Set<String> jobLevelSLAs = new HashSet<>(
        Arrays.asList(SlaOption.TYPE_JOB_FINISH, SlaOption.TYPE_JOB_SUCCEED));
    return flow.getSlaOptions().stream()
        .filter(slaOption -> jobLevelSLAs.contains(slaOption.getType()))
        .collect(Collectors.toList());
  }

  public static List<SlaOption> getFlowLevelSLAOptions(final ExecutableFlow flow) {
    final Set<String> flowLevelSLAs = new HashSet<>(
        Arrays.asList(SlaOption.TYPE_FLOW_FINISH, SlaOption.TYPE_FLOW_SUCCEED));
    return flow.getSlaOptions().stream()
        .filter(slaOption -> flowLevelSLAs.contains(slaOption.getType()))
        .collect(Collectors.toList());
  }

  public static SlaOption fromObject(final Object object) {

    final HashMap<String, Object> slaObj = (HashMap<String, Object>) object;

    final String type = (String) slaObj.get("type");
    final List<String> actions = (List<String>) slaObj.get("actions");
    final Map<String, Object> info = (Map<String, Object>) slaObj.get("info");

    return new SlaOption(type, actions, info);
  }

  public static String createSlaMessage(final SlaOption slaOption, final ExecutableFlow flow) {
    final String type = slaOption.getType();
    final int execId = flow.getExecutionId();
    if (type.equals(SlaOption.TYPE_FLOW_FINISH)) {
      final String flowName =
          (String) slaOption.getInfo().get(SlaOption.INFO_FLOW_NAME);
      final String duration =
          (String) slaOption.getInfo().get(SlaOption.INFO_DURATION);
      final String basicinfo =
          "SLA Alert: Your flow " + flowName + " failed to FINISH within "
              + duration + "</br>";
      final String expected =
          "Here is details : </br>" + "Flow " + flowName + " in execution "
              + execId + " is expected to FINISH within " + duration + " from "
              + fmt.print(new DateTime(flow.getStartTime())) + "</br>";
      final String actual = "Actual flow status is " + flow.getStatus();
      return basicinfo + expected + actual;
    } else if (type.equals(SlaOption.TYPE_FLOW_SUCCEED)) {
      final String flowName =
          (String) slaOption.getInfo().get(SlaOption.INFO_FLOW_NAME);
      final String duration =
          (String) slaOption.getInfo().get(SlaOption.INFO_DURATION);
      final String basicinfo =
          "SLA Alert: Your flow " + flowName + " failed to SUCCEED within "
              + duration + "</br>";
      final String expected =
          "Here is details : </br>" + "Flow " + flowName + " in execution "
              + execId + " expected to FINISH within " + duration + " from "
              + fmt.print(new DateTime(flow.getStartTime())) + "</br>";
      final String actual = "Actual flow status is " + flow.getStatus();
      return basicinfo + expected + actual;
    } else if (type.equals(SlaOption.TYPE_JOB_FINISH)) {
      final String jobName =
          (String) slaOption.getInfo().get(SlaOption.INFO_JOB_NAME);
      final String duration =
          (String) slaOption.getInfo().get(SlaOption.INFO_DURATION);
      return "SLA Alert: Your job " + jobName + " failed to FINISH within "
          + duration + " in execution " + execId;
    } else if (type.equals(SlaOption.TYPE_JOB_SUCCEED)) {
      final String jobName =
          (String) slaOption.getInfo().get(SlaOption.INFO_JOB_NAME);
      final String duration =
          (String) slaOption.getInfo().get(SlaOption.INFO_DURATION);
      return "SLA Alert: Your job " + jobName + " failed to SUCCEED within "
          + duration + " in execution " + execId;
    } else {
      return "Unrecognized SLA type " + type;
    }
  }

  public String getType() {
    return this.type;
  }

  public void setType(final String type) {
    this.type = type;
  }

  public Map<String, Object> getInfo() {
    return this.info;
  }

  public void setInfo(final Map<String, Object> info) {
    this.info = info;
  }

  public List<String> getActions() {
    return this.actions;
  }

  public void setActions(final List<String> actions) {
    this.actions = actions;
  }

  public Map<String, Object> toObject() {
    final HashMap<String, Object> slaObj = new HashMap<>();

    slaObj.put("type", this.type);
    slaObj.put("info", this.info);
    slaObj.put("actions", this.actions);

    return slaObj;
  }

  public Object toWebObject() {
    final HashMap<String, Object> slaObj = new HashMap<>();

    if (this.type.equals(TYPE_FLOW_FINISH) || this.type.equals(TYPE_FLOW_SUCCEED)) {
      slaObj.put("id", "");
    } else {
      slaObj.put("id", this.info.get(INFO_JOB_NAME));
    }
    slaObj.put("duration", this.info.get(INFO_DURATION));
    if (this.type.equals(TYPE_FLOW_FINISH) || this.type.equals(TYPE_JOB_FINISH)) {
      slaObj.put("rule", "FINISH");
    } else {
      slaObj.put("rule", "SUCCESS");
    }
    final List<String> actionsObj = new ArrayList<>();
    for (final String act : this.actions) {
      if (act.equals(ACTION_ALERT)) {
        actionsObj.add("EMAIL");
      } else {
        actionsObj.add("KILL");
      }
    }
    slaObj.put("actions", actionsObj);

    return slaObj;
  }

  @Override
  public String toString() {
    return "Sla of " + getType() + getInfo() + getActions();
  }

}<|MERGE_RESOLUTION|>--- conflicted
+++ resolved
@@ -46,13 +46,10 @@
   public static final String ALERT_TYPE = "SlaAlertType";
   public static final String ACTION_CANCEL_FLOW = "SlaCancelFlow";
   public static final String ACTION_ALERT = "SlaAlert";
-<<<<<<< HEAD
   public static final String ACTION_KILL_JOB = "SlaKillJob";
-
-=======
   private static final DateTimeFormatter fmt = DateTimeFormat
       .forPattern("MM/dd, YYYY HH:mm");
->>>>>>> 8c67c590
+  
   private String type;
   private Map<String, Object> info;
   private List<String> actions;
