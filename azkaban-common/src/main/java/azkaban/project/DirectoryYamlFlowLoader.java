--- conflicted
+++ resolved
@@ -107,7 +107,6 @@
       final NodeBeanLoader loader = new NodeBeanLoader();
       try {
         final NodeBean nodeBean = loader.load(file);
-<<<<<<< HEAD
         if (!loader.validate(nodeBean)) {
           this.errors.add("Failed to validate nodeBean for " + file.getName()
               + ". Duplicate nodes found or dependency undefined.");
@@ -116,16 +115,9 @@
           final Flow flow = convertAzkabanFlowToFlow(azkabanFlow, azkabanFlow.getName(), file);
           this.flowMap.put(flow.getId(), flow);
         }
-      } catch (final FileNotFoundException e) {
+      } catch (final Exception e) {
         this.errors.add("Error loading flow yaml file " + file.getName() + ":"
             + e.getMessage());
-=======
-        final AzkabanFlow azkabanFlow = (AzkabanFlow) loader.toAzkabanNode(nodeBean);
-        final Flow flow = convertAzkabanFlowToFlow(azkabanFlow, azkabanFlow.getName(), file);
-        this.flowMap.put(flow.getId(), flow);
-      } catch (final Exception e) {
-        logger.error("Error loading flow yaml file. ", e);
->>>>>>> 3f05ceae
       }
     }
   }
