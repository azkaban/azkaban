--- conflicted
+++ resolved
@@ -27,16 +27,16 @@
 import java.util.HashSet;
 import java.util.List;
 import java.util.Map;
-import java.util.concurrent.BlockingQueue;
+import java.util.Set;
 import java.util.concurrent.ConcurrentHashMap;
-import java.util.concurrent.ExecutorService;
-import java.util.concurrent.Executors;
+import java.util.concurrent.Future;
 import java.util.concurrent.LinkedBlockingQueue;
+import java.util.concurrent.RejectedExecutionException;
+import java.util.concurrent.TimeUnit;
 
 import org.apache.commons.io.FileUtils;
 import org.apache.log4j.Logger;
 
-import azkaban.project.ProjectLoader;
 import azkaban.event.Event;
 import azkaban.event.EventListener;
 import azkaban.execapp.event.FlowWatcher;
@@ -48,16 +48,18 @@
 import azkaban.executor.ExecutorManagerException;
 import azkaban.jobtype.JobTypeManager;
 import azkaban.jobtype.JobTypeManagerException;
+import azkaban.project.ProjectLoader;
 import azkaban.utils.FileIOUtils;
 import azkaban.utils.FileIOUtils.JobMetaData;
 import azkaban.utils.FileIOUtils.LogData;
 import azkaban.utils.JSONUtils;
 import azkaban.utils.Pair;
 import azkaban.utils.Props;
+import azkaban.utils.ThreadPoolExecutingListener;
+import azkaban.utils.TrackingThreadPool;
 
 /**
  * Execution manager for the server side execution.
-<<<<<<< HEAD
  * 
  * When a flow is submitted to FlowRunnerManager, it is the
  * {@link Status.PREPARING} status. When a flow is about to be executed by
@@ -78,11 +80,15 @@
  * completed.
  * 
  * 
-=======
- *
->>>>>>> d892f7f0
  */
-public class FlowRunnerManager implements EventListener {
+public class FlowRunnerManager implements EventListener,
+    ThreadPoolExecutingListener {
+  private static final String EXECUTOR_USE_BOUNDED_THREADPOOL_QUEUE =
+      "executor.use.bounded.threadpool.queue";
+  private static final String EXECUTOR_THREADPOOL_WORKQUEUE_SIZE =
+      "executor.threadpool.workqueue.size";
+  private static final String EXECUTOR_FLOW_THREADS = "executor.flow.threads";
+  private static final String FLOW_NUM_JOB_THREADS = "flow.num.job.threads";
   private static Logger logger = Logger.getLogger(FlowRunnerManager.class);
   private File executionDirectory;
   private File projectDirectory;
@@ -91,28 +97,27 @@
   private static final long RECENTLY_FINISHED_TIME_TO_LIVE = 60 * 1000;
 
   private static final int DEFAULT_NUM_EXECUTING_FLOWS = 30;
+  private static final int DEFAULT_FLOW_NUM_JOB_TREADS = 10;
+
   private Map<Pair<Integer, Integer>, ProjectVersion> installedProjects =
       new ConcurrentHashMap<Pair<Integer, Integer>, ProjectVersion>();
-<<<<<<< HEAD
   // this map is used to store the flows that have been submitted to
   // the executor service. Once a flow has been submitted, it is either
   // in the queue waiting to be executed or in executing state.
   private Map<Future<?>, Integer> submittedFlows =
       new ConcurrentHashMap<Future<?>, Integer>();
-=======
->>>>>>> d892f7f0
   private Map<Integer, FlowRunner> runningFlows =
       new ConcurrentHashMap<Integer, FlowRunner>();
   private Map<Integer, ExecutableFlow> recentlyFinishedFlows =
       new ConcurrentHashMap<Integer, ExecutableFlow>();
-  private LinkedBlockingQueue<FlowRunner> flowQueue =
-      new LinkedBlockingQueue<FlowRunner>();
+
   private int numThreads = DEFAULT_NUM_EXECUTING_FLOWS;
-
-  private ExecutorService executorService;
-  private SubmitterThread submitterThread;
+  private int threadPoolQueueSize = -1;
+
+  private TrackingThreadPool executorService;
+
   private CleanerThread cleanerThread;
-  private int numJobThreadPerFlow = 10;
+  private int numJobThreadPerFlow = DEFAULT_FLOW_NUM_JOB_TREADS;
 
   private ExecutorLoader executorLoader;
   private ProjectLoader projectLoader;
@@ -123,7 +128,6 @@
 
   private final Props azkabanProps;
 
-  private long lastSubmitterThreadCheckTime = -1;
   private long lastCleanerThreadCheckTime = -1;
   private long executionDirRetention = 1 * 24 * 60 * 60 * 1000;
 
@@ -163,10 +167,10 @@
 
     // azkaban.temp.dir
     numThreads =
-        props.getInt("executor.flow.threads", DEFAULT_NUM_EXECUTING_FLOWS);
+        props.getInt(EXECUTOR_FLOW_THREADS, DEFAULT_NUM_EXECUTING_FLOWS);
     numJobThreadPerFlow =
-        props.getInt("flow.num.job.threads", numJobThreadPerFlow);
-    executorService = Executors.newFixedThreadPool(numThreads);
+        props.getInt(FLOW_NUM_JOB_THREADS, DEFAULT_FLOW_NUM_JOB_TREADS);
+    executorService = createExecutorService(numThreads);
 
     this.executorLoader = executorLoader;
     this.projectLoader = projectLoader;
@@ -176,9 +180,6 @@
 
     this.validateProxyUser =
         azkabanProps.getBoolean("proxy.user.lock.down", false);
-
-    submitterThread = new SubmitterThread(flowQueue);
-    submitterThread.start();
 
     cleanerThread = new CleanerThread();
     cleanerThread.start();
@@ -194,6 +195,32 @@
             AzkabanExecutorServer.JOBTYPE_PLUGIN_DIR,
             JobTypeManager.DEFAULT_JOBTYPEPLUGINDIR), globalProps,
             parentClassLoader);
+  }
+
+  private TrackingThreadPool createExecutorService(int nThreads) {
+    boolean useNewThreadPool =
+        azkabanProps.getBoolean(EXECUTOR_USE_BOUNDED_THREADPOOL_QUEUE, false);
+    logger.info("useNewThreadPool: " + useNewThreadPool);
+
+    if (useNewThreadPool) {
+      threadPoolQueueSize =
+          azkabanProps.getInt(EXECUTOR_THREADPOOL_WORKQUEUE_SIZE, nThreads);
+      logger.info("workQueueSize: " + threadPoolQueueSize);
+
+      // using a bounded queue for the work queue. The default rejection policy
+      // {@ThreadPoolExecutor.AbortPolicy} is used
+      TrackingThreadPool executor =
+          new TrackingThreadPool(nThreads, nThreads, 0L, TimeUnit.MILLISECONDS,
+              new LinkedBlockingQueue<Runnable>(threadPoolQueueSize), this);
+
+      return executor;
+    } else {
+      // the old way of using unbounded task queue.
+      // if the running tasks are taking a long time or stuck, this queue
+      // will be very very long.
+      return new TrackingThreadPool(nThreads, nThreads, 0L,
+          TimeUnit.MILLISECONDS, new LinkedBlockingQueue<Runnable>(), this);
+    }
   }
 
   private Map<Pair<Integer, Integer>, ProjectVersion> loadExistingProjects() {
@@ -231,34 +258,6 @@
 
   public void setGlobalProps(Props globalProps) {
     this.globalProps = globalProps;
-  }
-
-  private class SubmitterThread extends Thread {
-    private BlockingQueue<FlowRunner> queue;
-    private boolean shutdown = false;
-
-    public SubmitterThread(BlockingQueue<FlowRunner> queue) {
-      this.setName("FlowRunnerManager-Submitter-Thread");
-      this.queue = queue;
-    }
-
-    @SuppressWarnings("unused")
-    public void shutdown() {
-      shutdown = true;
-      this.interrupt();
-    }
-
-    public void run() {
-      while (!shutdown) {
-        try {
-          lastSubmitterThreadCheckTime = System.currentTimeMillis();
-          FlowRunner flowRunner = queue.take();
-          executorService.submit(flowRunner);
-        } catch (InterruptedException e) {
-          logger.info("Interrupted. Probably to shut down.");
-        }
-      }
-    }
   }
 
   private class CleanerThread extends Thread {
@@ -461,18 +460,18 @@
     }
 
     int numJobThreads = numJobThreadPerFlow;
-    if (options.getFlowParameters().containsKey("flow.num.job.threads")) {
+    if (options.getFlowParameters().containsKey(FLOW_NUM_JOB_THREADS)) {
       try {
         int numJobs =
             Integer.valueOf(options.getFlowParameters().get(
-                "flow.num.job.threads"));
+                FLOW_NUM_JOB_THREADS));
         if (numJobs > 0 && numJobs <= numJobThreads) {
           numJobThreads = numJobs;
         }
       } catch (Exception e) {
         throw new ExecutorManagerException(
             "Failed to set the number of job threads "
-                + options.getFlowParameters().get("flow.num.job.threads")
+                + options.getFlowParameters().get(FLOW_NUM_JOB_THREADS)
                 + " for flow " + execId, e);
       }
     }
@@ -492,7 +491,6 @@
 
     // Finally, queue the sucker.
     runningFlows.put(execId, runner);
-<<<<<<< HEAD
 
     try {
       // The executorService already has a queue.
@@ -508,9 +506,6 @@
               + "The number of running flows has reached the system configured limit."
               + "Please notify Azkaban administrators");
     }
-=======
-    flowQueue.add(runner);
->>>>>>> d892f7f0
   }
 
   private void setupFlow(ExecutableFlow flow) throws ExecutorManagerException {
@@ -762,22 +757,10 @@
     return lastCleanerThreadCheckTime;
   }
 
-  public long getLastSubmitterThreadCheckTime() {
-    return lastSubmitterThreadCheckTime;
-  }
-
-  public boolean isSubmitterThreadActive() {
-    return this.submitterThread.isAlive();
-  }
-
   public boolean isCleanerThreadActive() {
     return this.cleanerThread.isAlive();
   }
 
-  public State getSubmitterThreadState() {
-    return this.submitterThread.getState();
-  }
-
   public State getCleanerThreadState() {
     return this.cleanerThread.getState();
   }
@@ -786,12 +769,15 @@
     return executorService.isShutdown();
   }
 
-  public int getNumExecutingFlows() {
-    return runningFlows.size();
+  public int getNumQueuedFlows() {
+    return executorService.getQueue().size();
+  }
+
+  public int getNumRunningFlows() {
+    return executorService.getActiveCount();
   }
 
   public String getRunningFlowIds() {
-<<<<<<< HEAD
     // The in progress tasks are actually of type FutureTask
     Set<Runnable> inProgressTasks = executorService.getInProgressTasks();
 
@@ -811,23 +797,48 @@
 
     Collections.sort(runningFlowIds);
     return runningFlowIds.toString();
-=======
-    ArrayList<Integer> ids = new ArrayList<Integer>(runningFlows.keySet());
-    Collections.sort(ids);
-    return ids.toString();
->>>>>>> d892f7f0
-  }
-
-  public int getNumExecutingJobs() {
-    int jobCount = 0;
-    for (FlowRunner runner : runningFlows.values()) {
-      jobCount += runner.getNumRunningJobs();
-    }
-
-    return jobCount;
+  }
+
+  public String getQueuedFlowIds() {
+    List<Integer> flowIdList =
+        new ArrayList<Integer>(executorService.getQueue().size());
+
+    for (Runnable task : executorService.getQueue()) {
+      Integer execId = submittedFlows.get(task);
+      if (execId != null) {
+        flowIdList.add(execId);
+      } else {
+        logger
+            .warn("getQueuedFlowIds: got null execId for queuedTask: " + task);
+      }
+    }
+    Collections.sort(flowIdList);
+    return flowIdList.toString();
+  }
+
+  public int getMaxNumRunningFlows() {
+    return numThreads;
+  }
+
+  public int getTheadPoolQueueSize() {
+    return threadPoolQueueSize;
   }
 
   public void reloadJobTypePlugins() throws JobTypeManagerException {
     jobtypeManager.loadPlugins();
   }
+
+  public int getTotalNumExecutedFlows() {
+    return executorService.getTotalTasks();
+  }
+
+  @Override
+  public void beforeExecute(Runnable r) {
+  }
+
+  @Override
+  public void afterExecute(Runnable r) {
+    submittedFlows.remove(r);
+  }
+
 }