--- conflicted
+++ resolved
@@ -105,6 +105,17 @@
     // Designates one of the external link topics to correspond to a job log viewer
     public static final String AZKABAN_SERVER_EXTERNAL_LOGVIEWER_TOPIC = "azkaban.server.external.logviewer.topic";
     public static final String AZKABAN_SERVER_EXTERNAL_LOGVIEWER_LABEL = "azkaban.server.external.logviewer.label";
+    
+    /*
+     * Hadoop/Spark user job link.
+     * Example:
+     * a) azkaban.server.external.resource_manager_job_url=http://***rm***:8088/cluster/app/application_${application.id}
+     * b) azkaban.server.external.history_server_job_url=http://***jh***:19888/jobhistory/job/job_${application.id}
+     * c) azkaban.server.external.spark_history_server_job_url=http://***sh***:18080/history/application_${application.id}/1/jobs
+     * */
+    public static final String RESOURCE_MANAGER_JOB_URL = "azkaban.server.external.resource_manager_job_url";
+    public static final String HISTORY_SERVER_JOB_URL = "azkaban.server.external.history_server_job_url";
+    public static final String SPARK_HISTORY_SERVER_JOB_URL = "azkaban.server.external.spark_history_server_job_url";
 
     // Configures the Kafka appender for logging user jobs, specified for the exec server
     public static final String AZKABAN_SERVER_LOGGING_KAFKA_BROKERLIST = "azkaban.server.logging.kafka.brokerList";
@@ -191,18 +202,6 @@
     // dir to keep dependency plugins
     public static final String DEPENDENCY_PLUGIN_DIR = "azkaban.dependency.plugin.dir";
 
-<<<<<<< HEAD
-    /*
-     * Hadoop/Spark user job link.
-     * Example:
-     * a) azkaban.server.external.resource_manager_job_url=http://***rm***:8088/cluster/app/application_${application.id}
-     * b) azkaban.server.external.history_server_job_url=http://***jh***:19888/jobhistory/job/job_${application.id}
-     * c) azkaban.server.external.spark_history_server_job_url=http://***sh***:18080/history/application_${application.id}/1/jobs
-     * */
-    public static final String RESOURCE_MANAGER_JOB_URL = "azkaban.server.external.resource_manager_job_url";
-    public static final String HISTORY_SERVER_JOB_URL = "azkaban.server.external.history_server_job_url";
-    public static final String SPARK_HISTORY_SERVER_JOB_URL = "azkaban.server.external.spark_history_server_job_url";
-=======
     public static final String USE_MULTIPLE_EXECUTORS = "azkaban.use.multiple.executors";
     public static final String MAX_CONCURRENT_RUNS_ONEFLOW = "azkaban.max.concurrent.runs.oneflow";
     public static final String WEBSERVER_QUEUE_SIZE = "azkaban.webserver.queue.size";
@@ -219,7 +218,6 @@
     public static final String QUEUEPROCESSING_ENABLED = "azkaban.queueprocessing.enabled";
 
     public static final String SESSION_TIME_TO_LIVE = "session.time.to.live";
->>>>>>> c0ea77b8
   }
 
   public static class FlowProperties {
