--- conflicted
+++ resolved
@@ -84,13 +84,10 @@
   // The flow exec id for a flow trigger instance which hasn't started a flow yet
   public static final int UNASSIGNED_EXEC_ID = -1;
 
-<<<<<<< HEAD
   // The flow exec id for a flow trigger instance unable to trigger a flow yet
   public static final int FAILED_EXEC_ID = -2;
 
 
-=======
->>>>>>> c891282c
   public static class ConfigurationKeys {
 
     // Configures Azkaban Flow Version in project YAML file
