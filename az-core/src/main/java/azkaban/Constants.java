/*
 * Copyright 2018 LinkedIn Corp.
 *
 * Licensed under the Apache License, Version 2.0 (the "License"); you may not
 * use this file except in compliance with the License. You may obtain a copy of
 * the License at
 *
 * http://www.apache.org/licenses/LICENSE-2.0
 *
 * Unless required by applicable law or agreed to in writing, software
 * distributed under the License is distributed on an "AS IS" BASIS, WITHOUT
 * WARRANTIES OR CONDITIONS OF ANY KIND, either express or implied. See the
 * License for the specific language governing permissions and limitations under
 * the License.
 */

package azkaban;

import java.time.Duration;

/**
 * Constants used in configuration files or shared among classes.
 *
 * <p>Conventions:
 *
 * <p>Internal constants to be put in the {@link Constants} class
 *
 * <p>Configuration keys to be put in the {@link ConfigurationKeys} class
 *
 * <p>Flow level properties keys to be put in the {@link FlowProperties} class
 *
 * <p>Job level Properties keys to be put in the {@link JobProperties} class
 *
 * <p>Use '.' to separate name spaces and '_" to separate words in the same namespace. e.g.
 * azkaban.job.some_key</p>
 */
public class Constants {

  // Azkaban Flow Versions
  public static final double DEFAULT_AZKABAN_FLOW_VERSION = 1.0;
  public static final double AZKABAN_FLOW_VERSION_2_0 = 2.0;

  // Flow 2.0 file suffix
  public static final String PROJECT_FILE_SUFFIX = ".project";
  public static final String FLOW_FILE_SUFFIX = ".flow";

  // Flow 2.0 node type
  public static final String NODE_TYPE = "type";
  public static final String FLOW_NODE_TYPE = "flow";

  // Flow 2.0 flow and job path delimiter
  public static final String PATH_DELIMITER = ":";

  // Job properties override suffix
  public static final String JOB_OVERRIDE_SUFFIX = ".jor";

  // Names and paths of various file names to configure Azkaban
  public static final String AZKABAN_PROPERTIES_FILE = "azkaban.properties";
  public static final String AZKABAN_PRIVATE_PROPERTIES_FILE = "azkaban.private.properties";
  public static final String DEFAULT_CONF_PATH = "conf";
  public static final String DEFAULT_EXECUTOR_PORT_FILE = "executor.port";

  public static final String AZKABAN_SERVLET_CONTEXT_KEY = "azkaban_app";
  public static final String AZKABAN_CONTAINER_CONTEXT_KEY = "flow_container";

  // Internal username used to perform SLA action
  public static final String AZKABAN_SLA_CHECKER_USERNAME = "azkaban_sla";

  // Memory check retry interval when OOM in ms
  public static final long MEMORY_CHECK_INTERVAL_MS = 1000 * 60 * 1;

  // Max number of memory check retry
  public static final int MEMORY_CHECK_RETRY_LIMIT = 720;
  public static final int DEFAULT_PORT_NUMBER = 8081;
  public static final int DEFAULT_SSL_PORT_NUMBER = 8443;
  public static final int DEFAULT_JETTY_MAX_THREAD_COUNT = 20;

  // Configures the form limits for the web application
  public static final int MAX_FORM_CONTENT_SIZE = 10 * 1024 * 1024;

  // One Schedule's default End Time: 01/01/2050, 00:00:00, UTC
  public static final long DEFAULT_SCHEDULE_END_EPOCH_TIME = 2524608000000L;

  // Default flow trigger max wait time
  public static final Duration DEFAULT_FLOW_TRIGGER_MAX_WAIT_TIME = Duration.ofDays(10);

  public static final Duration MIN_FLOW_TRIGGER_WAIT_TIME = Duration.ofMinutes(1);

  public static final int DEFAULT_MIN_AGE_FOR_CLASSIFYING_A_FLOW_AGED_MINUTES = 20;

  // The flow exec id for a flow trigger instance which hasn't started a flow yet
  public static final int UNASSIGNED_EXEC_ID = -1;

  // The flow exec id for a flow trigger instance unable to trigger a flow yet
  public static final int FAILED_EXEC_ID = -2;

  // Default locked flow error message
  public static final String DEFAULT_LOCKED_FLOW_ERROR_MESSAGE =
      "Flow %s in project %s is locked. This is either a repeatedly failing flow, or an ineffcient"
          + " flow. Please refer to the Dr. Elephant report for this flow for more information.";

  // Default maximum number of concurrent runs for a single flow
  public static final int DEFAULT_MAX_ONCURRENT_RUNS_ONEFLOW = 30;

  // How often executors will poll new executions in Poll Dispatch model
  public static final int DEFAULT_AZKABAN_POLLING_INTERVAL_MS = 1000;

  // Executors can use cpu load calculated from this period to take/skip polling turns
  public static final int DEFAULT_AZKABAN_POLLING_CRITERIA_CPU_LOAD_PERIOD_SEC = 60;

  // Default value to feature enable setting. To be backward compatible, this value === FALSE
  public static final boolean DEFAULT_AZKABAN_RAMP_ENABLED = false;
  // Due to multiple AzkabanExec Server instance scenario, it will be required to persistent the ramp result into the DB.
  // However, Frequent data persistence will sacrifice the performance with limited data accuracy.
  // This setting value controls to push result into DB every N finished ramped workflows
  public static final int DEFAULT_AZKABAN_RAMP_STATUS_PUSH_INTERVAL_MAX = 20;
  // Due to multiple AzkabanExec Server instance, it will be required to persistent the ramp result into the DB.
  // However, Frequent data persistence will sacrifice the performance with limited data accuracy.
  // This setting value controls to pull result from DB every N new ramped workflows
  public static final int DEFAULT_AZKABAN_RAMP_STATUS_PULL_INTERVAL_MAX = 50;
  // Use Polling Service to sync the ramp status cross EXEC Server.
  public static final boolean DEFAULT_AZKABAN_RAMP_STATUS_POOLING_ENABLED = false;
  // How often executors will poll ramp status in Poll Dispatch model
  public static final int DEFAULT_AZKABAN_RAMP_STATUS_POLLING_INTERVAL = 10;
  // Username to be sent to UserManager when OAuth is in use, and real username is not available:
  public static final String OAUTH_USERNAME_PLACEHOLDER = "<OAuth>";
  // Used by UserManager for password validation (to tell apart real passwords from auth codes).
  // Empirically, passwords are shorter than this, and ACs are longer:
  public static final int OAUTH_MIN_AUTHCODE_LENGTH = 80;
  // Used (or should be used) wherever a string representation of UTF_8 charset is needed:
  public static final String UTF_8 = java.nio.charset.StandardCharsets.UTF_8.toString();

  // Specifies the source(adhoc, scheduled, event) from where flow execution is triggered
  public static final String EXECUTION_SOURCE_ADHOC = "adhoc";
  public static final String EXECUTION_SOURCE_SCHEDULED = "schedule";
  public static final String EXECUTION_SOURCE_EVENT = "event";
  public static final String JETTY_TRUSTSTORE_PATH = "jetty.truststore";
  public static final String JETTY_TRUSTSTORE_PASSWORD = "jetty.trustpassword";

  public static final String CONTENT_TYPE_TEXT_PLAIN = "text/plain";
  public static final String CHARACTER_ENCODING_UTF_8 = "utf-8";

  // Use in-memory keystore
  public static final String USE_IN_MEMORY_KEYSTORE = "use.in-memory.keystore";

  // AZ_HOME in containerized execution
  public static final String AZ_HOME = "AZ_HOME";


  public static class ConfigurationKeys {

    public static final String AZKABAN_CLUSTER_NAME = "azkaban.cluster.name";
    public static final String AZKABAN_GLOBAL_PROPERTIES_EXT_PATH = "executor.global.properties";
    // Property to enable appropriate dispatch model
    public static final String AZKABAN_EXECUTION_DISPATCH_METHOD = "azkaban.execution.dispatch.method";
    // Configures Azkaban to use new polling model for dispatching
    public static final String AZKABAN_POLLING_INTERVAL_MS = "azkaban.polling.interval.ms";
    public static final String AZKABAN_POLLING_LOCK_ENABLED = "azkaban.polling.lock.enabled";
    public static final String AZKABAN_POLLING_CRITERIA_FLOW_THREADS_AVAILABLE =
        "azkaban.polling_criteria.flow_threads_available";
    public static final String AZKABAN_POLLING_CRITERIA_MIN_FREE_MEMORY_GB =
        "azkaban.polling_criteria.min_free_memory_gb";
    public static final String AZKABAN_POLLING_CRITERIA_MAX_CPU_UTILIZATION_PCT =
        "azkaban.polling_criteria.max_cpu_utilization_pct";
    public static final String AZKABAN_POLLING_CRITERIA_CPU_LOAD_PERIOD_SEC =
        "azkaban.polling_criteria.cpu_load_period_sec";

    // Configures properties for Azkaban executor health check
    public static final String AZKABAN_EXECUTOR_HEALTHCHECK_INTERVAL_MIN = "azkaban.executor.healthcheck.interval.min";
    public static final String AZKABAN_EXECUTOR_MAX_FAILURE_COUNT = "azkaban.executor.max.failurecount";
    public static final String AZKABAN_ADMIN_ALERT_EMAIL = "azkaban.admin.alert.email";

    // Configures Azkaban Flow Version in project YAML file
    public static final String AZKABAN_FLOW_VERSION = "azkaban-flow-version";

    // These properties are configurable through azkaban.properties
    public static final String AZKABAN_PID_FILENAME = "azkaban.pid.filename";

    // Defines a list of external links, each referred to as a topic
    public static final String AZKABAN_SERVER_EXTERNAL_TOPICS = "azkaban.server.external.topics";

    // External URL template of a given topic, specified in the list defined above
    public static final String AZKABAN_SERVER_EXTERNAL_TOPIC_URL = "azkaban.server.external.${topic}.url";

    // Designates one of the external link topics to correspond to an execution analyzer
    public static final String AZKABAN_SERVER_EXTERNAL_ANALYZER_TOPIC = "azkaban.server.external.analyzer.topic";
    public static final String AZKABAN_SERVER_EXTERNAL_ANALYZER_LABEL = "azkaban.server.external.analyzer.label";

    // Designates one of the external link topics to correspond to a job log viewer
    public static final String AZKABAN_SERVER_EXTERNAL_LOGVIEWER_TOPIC = "azkaban.server.external.logviewer.topic";
    public static final String AZKABAN_SERVER_EXTERNAL_LOGVIEWER_LABEL = "azkaban.server.external.logviewer.label";

    /*
     * Hadoop/Spark user job link.
     * Example:
     * a) azkaban.server.external.resource_manager_job_url=http://***rm***:8088/cluster/app/application_${application.id}
     * b) azkaban.server.external.history_server_job_url=http://***jh***:19888/jobhistory/job/job_${application.id}
     * c) azkaban.server.external.spark_history_server_job_url=http://***sh***:18080/history/application_${application.id}/1/jobs
     * */
    public static final String HADOOP_CLUSTER_URL = "azkaban.server.external.hadoop_cluster_url";
    public static final String RESOURCE_MANAGER_JOB_URL = "azkaban.server.external.resource_manager_job_url";
    public static final String HISTORY_SERVER_JOB_URL = "azkaban.server.external.history_server_job_url";
    public static final String SPARK_HISTORY_SERVER_JOB_URL = "azkaban.server.external.spark_history_server_job_url";

    // Configures the Kafka appender for logging user jobs, specified for the exec server
    public static final String AZKABAN_SERVER_LOGGING_KAFKA_BROKERLIST = "azkaban.server.logging.kafka.brokerList";
    public static final String AZKABAN_SERVER_LOGGING_KAFKA_TOPIC = "azkaban.server.logging.kafka.topic";

    // Represent the class name of azkaban metrics reporter.
    public static final String CUSTOM_METRICS_REPORTER_CLASS_NAME = "azkaban.metrics.reporter.name";

    // Represent the metrics server URL.
    public static final String METRICS_SERVER_URL = "azkaban.metrics.server.url";

    public static final String IS_METRICS_ENABLED = "azkaban.is.metrics.enabled";
    public static final String MIN_AGE_FOR_CLASSIFYING_A_FLOW_AGED_MINUTES = "azkaban.metrics"
        + ".min_age_for_classifying_a_flow_aged_minutes";

    // User facing web server configurations used to construct the user facing server URLs. They are useful when there is a reverse proxy between Azkaban web servers and users.
    // enduser -> myazkabanhost:443 -> proxy -> localhost:8081
    // when this parameters set then these parameters are used to generate email links.
    // if these parameters are not set then jetty.hostname, and jetty.port(if ssl configured jetty.ssl.port) are used.
    public static final String AZKABAN_WEBSERVER_EXTERNAL_HOSTNAME = "azkaban.webserver.external_hostname";
    public static final String AZKABAN_WEBSERVER_EXTERNAL_SSL_PORT = "azkaban.webserver.external_ssl_port";
    public static final String AZKABAN_WEBSERVER_EXTERNAL_PORT = "azkaban.webserver.external_port";

    // Hostname for the host, if not specified, canonical hostname will be used
    public static final String AZKABAN_SERVER_HOST_NAME = "azkaban.server.hostname";

    // List of users we prevent azkaban from running flows as. (ie: root, azkaban)
    public static final String BLACK_LISTED_USERS = "azkaban.server.blacklist.users";

    // Path name of execute-as-user executable
    public static final String AZKABAN_SERVER_NATIVE_LIB_FOLDER = "azkaban.native.lib";

    // Name of *nix group associated with the process running Azkaban
    public static final String AZKABAN_SERVER_GROUP_NAME = "azkaban.group.name";

    // Legacy configs section, new configs should follow the naming convention of azkaban.server.<rest of the name> for server configs.

    // Jetty server configurations.
    public static final String JETTY_HEADER_BUFFER_SIZE = "jetty.headerBufferSize";
    public static final String JETTY_USE_SSL = "jetty.use.ssl";
    public static final String JETTY_SSL_PORT = "jetty.ssl.port";
    public static final String JETTY_PORT = "jetty.port";

    public static final String EXECUTOR_PORT_FILE = "executor.portfile";
    // To set a fixed port for executor-server. Otherwise some available port is used.
    public static final String EXECUTOR_PORT = "executor.port";

    public static final String DEFAULT_TIMEZONE_ID = "default.timezone.id";

    // Boolean config set on the Web server to prevent users from creating projects. When set to
    // true only admins or users with CREATEPROJECTS permission can create projects.
    public static final String LOCKDOWN_CREATE_PROJECTS_KEY = "lockdown.create.projects";

    // Boolean config set on the Web server to prevent users from uploading projects. When set to
    // true only admins or users with UPLOADPROJECTS permission can upload projects.
    public static final String LOCKDOWN_UPLOAD_PROJECTS_KEY = "lockdown.upload.projects";

    // Max flow running time in mins, server will kill flows running longer than this setting.
    // if not set or <= 0, then there's no restriction on running time.
    public static final String AZKABAN_MAX_FLOW_RUNNING_MINS = "azkaban.server.flow.max.running.minutes";

    // Maximum number of tries to download a dependency (no more retry attempts will be made after this many download failures)
    public static final String AZKABAN_DEPENDENCY_MAX_DOWNLOAD_TRIES = "azkaban.dependency.max.download.tries";
    public static final String AZKABAN_DEPENDENCY_DOWNLOAD_THREADPOOL_SIZE =
        "azkaban.dependency.download.threadpool.size";
    public static final String AZKABAN_STORAGE_TYPE = "azkaban.storage.type";
    public static final String AZKABAN_STORAGE_LOCAL_BASEDIR = "azkaban.storage.local.basedir";
    public static final String HADOOP_CONF_DIR_PATH = "hadoop.conf.dir.path";
    // This really should be azkaban.storage.hdfs.project_root.uri
    public static final String AZKABAN_STORAGE_HDFS_PROJECT_ROOT_URI = "azkaban.storage.hdfs.root.uri";
    public static final String AZKABAN_STORAGE_CACHE_DEPENDENCY_ENABLED = "azkaban.storage.cache.dependency.enabled";
    public static final String AZKABAN_STORAGE_CACHE_DEPENDENCY_ROOT_URI = "azkaban.storage.cache.dependency_root.uri";
    public static final String AZKABAN_STORAGE_ORIGIN_DEPENDENCY_ROOT_URI = "azkaban.storage.origin.dependency_root.uri";
    public static final String AZKABAN_KERBEROS_PRINCIPAL = "azkaban.kerberos.principal";
    public static final String AZKABAN_KEYTAB_PATH = "azkaban.keytab.path";
    public static final String PROJECT_TEMP_DIR = "project.temp.dir";

    // Event reporting properties
    public static final String AZKABAN_EVENT_REPORTING_CLASS_PARAM =
        "azkaban.event.reporting.class";
    public static final String AZKABAN_EVENT_REPORTING_ENABLED = "azkaban.event.reporting.enabled";
    // Comma separated list of properties to propagate from flow to Event reporter metadata
    public static final String AZKABAN_EVENT_REPORTING_PROPERTIES_TO_PROPAGATE = "azkaban.event.reporting.propagateProperties";
    public static final String AZKABAN_EVENT_REPORTING_KAFKA_BROKERS =
        "azkaban.event.reporting.kafka.brokers";
    public static final String AZKABAN_EVENT_REPORTING_KAFKA_TOPIC =
        "azkaban.event.reporting.kafka.topic";
    public static final String AZKABAN_EVENT_REPORTING_KAFKA_SCHEMA_REGISTRY_URL =
        "azkaban.event.reporting.kafka.schema.registry.url";


    /*
     * The max number of artifacts retained per project.
     * Accepted Values:
     * - 0 : Save all artifacts. No clean up is done on storage.
     * - 1, 2, 3, ... (any +ve integer 'n') : Maintain 'n' latest versions in storage
     *
     * Note: Having an unacceptable value results in an exception and the service would REFUSE
     * to start.
     *
     * Example:
     * a) azkaban.storage.artifact.max.retention=all
     *    implies save all artifacts
     * b) azkaban.storage.artifact.max.retention=3
     *    implies save latest 3 versions saved in storage.
     **/
    public static final String AZKABAN_STORAGE_ARTIFACT_MAX_RETENTION = "azkaban.storage.artifact.max.retention";

    // enable quartz scheduler and flow trigger if true.
    public static final String ENABLE_QUARTZ = "azkaban.server.schedule.enable_quartz";

    public static final String CUSTOM_CREDENTIAL_NAME = "azkaban.security.credential";

    public static final String OAUTH_CREDENTIAL_NAME = "azkaban.oauth.credential";

    public static final String SECURITY_USER_GROUP = "azkaban.security.user.group";

    public static final String CSR_KEYSTORE_LOCATION = "azkaban.csr.keystore.location";

    // dir to keep dependency plugins
    public static final String DEPENDENCY_PLUGIN_DIR = "azkaban.dependency.plugin.dir";

    public static final String USE_MULTIPLE_EXECUTORS = "azkaban.use.multiple.executors";
    public static final String MAX_CONCURRENT_RUNS_ONEFLOW = "azkaban.max.concurrent.runs.oneflow";

    // list of whitelisted flows, with specific max number of concurrent runs. Format:
    // <project 1>,<flow 1>,<number>;<project 2>,<flow 2>,<number>
    public static final String CONCURRENT_RUNS_ONEFLOW_WHITELIST =
        "azkaban.concurrent.runs.oneflow.whitelist";

    public static final String WEBSERVER_QUEUE_SIZE = "azkaban.webserver.queue.size";
    public static final String ACTIVE_EXECUTOR_REFRESH_IN_MS =
        "azkaban.activeexecutor.refresh.milisecinterval";
    public static final String ACTIVE_EXECUTOR_REFRESH_IN_NUM_FLOW =
        "azkaban.activeexecutor.refresh.flowinterval";
    public static final String EXECUTORINFO_REFRESH_MAX_THREADS =
        "azkaban.executorinfo.refresh.maxThreads";
    public static final String MAX_DISPATCHING_ERRORS_PERMITTED = "azkaban.maxDispatchingErrors";
    public static final String EXECUTOR_SELECTOR_FILTERS = "azkaban.executorselector.filters";
    public static final String EXECUTOR_SELECTOR_COMPARATOR_PREFIX =
        "azkaban.executorselector.comparator.";
    public static final String QUEUEPROCESSING_ENABLED = "azkaban.queueprocessing.enabled";
    public static final String QUEUE_PROCESSOR_WAIT_IN_MS = "azkaban.queue.processor.wait.in.ms";

    public static final String SESSION_TIME_TO_LIVE = "session.time.to.live";

    // allowed max number of sessions per user per IP
    public static final String MAX_SESSION_NUMBER_PER_IP_PER_USER = "azkaban.session"
        + ".max_number_per_ip_per_user";

    // allowed max size of shared project dir (percentage of partition size), e.g 0.8
    public static final String PROJECT_CACHE_SIZE_PERCENTAGE =
        "azkaban.project_cache_size_percentage_of_disk";

    public static final String PROJECT_CACHE_THROTTLE_PERCENTAGE =
        "azkaban.project_cache_throttle_percentage";

    // how many older versions of project files are kept in DB before deleting them
    public static final String PROJECT_VERSION_RETENTION = "project.version.retention";

    // number of rows to be displayed on the executions page.
    public static final String DISPLAY_EXECUTION_PAGE_SIZE = "azkaban.display.execution_page_size";

    // locked flow error message. Parameters passed in are the flow name and project name.
    public static final String AZKABAN_LOCKED_FLOW_ERROR_MESSAGE =
        "azkaban.locked.flow.error.message";

    // flow ramp related setting keys
    // Default value to feature enable setting. To be backward compatible, this value === FALSE
    public static final String AZKABAN_RAMP_ENABLED = "azkaban.ramp.enabled";
    // Due to multiple AzkabanExec Server instance scenario, it will be required to persistent the ramp result into the DB.
    // However, Frequent data persistence will sacrifice the performance with limited data accuracy.
    // This setting value controls to push result into DB every N finished ramped workflows
    public static final String AZKABAN_RAMP_STATUS_PUSH_INTERVAL_MAX = "azkaban.ramp.status.push.interval.max";
    // Due to multiple AzkabanExec Server instance, it will be required to persistent the ramp result into the DB.
    // However, Frequent data persistence will sacrifice the performance with limited data accuracy.
    // This setting value controls to pull result from DB every N new ramped workflows
    public static final String AZKABAN_RAMP_STATUS_PULL_INTERVAL_MAX = "azkaban.ramp.status.pull.interval.max";
    // A Polling Service can be applied to determine the ramp status synchronization interval.
    public static final String AZKABAN_RAMP_STATUS_POLLING_ENABLED = "azkaban.ramp.status.polling.enabled";
    public static final String AZKABAN_RAMP_STATUS_POLLING_INTERVAL = "azkaban.ramp.status.polling.interval";
    public static final String AZKABAN_RAMP_STATUS_POLLING_CPU_MAX = "azkaban.ramp.status.polling.cpu.max";
    public static final String AZKABAN_RAMP_STATUS_POLLING_MEMORY_MIN = "azkaban.ramp.status.polling.memory.min";

    public static final String EXECUTION_LOGS_RETENTION_MS = "execution.logs.retention.ms";
    public static final String EXECUTION_LOGS_CLEANUP_INTERVAL_SECONDS =
        "execution.logs.cleanup.interval.seconds";
    public static final String EXECUTION_LOGS_CLEANUP_RECORD_LIMIT =
        "execution.logs.cleanup.record.limit";

    // Oauth2.0 configuration keys. If missing, no OAuth will be attempted, and the old
    // username/password{+2FA} prompt will be given for interactive login:
    public static final String OAUTH_PROVIDER_URI_KEY = "oauth.provider_uri";  // where to send user for OAuth flow, e.g.:
    //    oauth.provider_uri=https://login.microsoftonline.com/tenant-id/oauth2/v2.0/authorize\
    //        ?client_id=client_id\
    //        &response_type=code\
    //        &scope=openid\
    //        &response_mode=form_post\
    //        &state={state}\
    //        &redirect_uri={redirect_uri}
    // Strings {state} and {redirect_uri}, if present verbatim in the property value, will be
    // substituted at runtime with (URL-encoded) navigation target and OAuth responce handler URIs,
    // respectively. See handleOauth() in LoginAbstractServlet.java for details.
    public static final String OAUTH_REDIRECT_URI_KEY = "oauth.redirect_uri";  // how OAuth calls us back, e.g.:
    //    oauth.redirect_uri=http://localhost:8081/?action=oauth_callback

    // By default job props always win over flow override props.
    // If this flag is set to true, then override props override also override existing job props.
    public static final String EXECUTOR_PROPS_RESOLVE_OVERRIDE_EXISTING_ENABLED =
        "executor.props.resolve.overrideExisting.enabled";

    public static final String EXECUTOR_CONNECTION_TLS_ENABLED = "executor.connection.tls.enabled";

    public static final String AZKABAN_EXECUTOR_REVERSE_PROXY_ENABLED =
        "azkaban.executor.reverse.proxy.enabled";
    public static final String AZKABAN_EXECUTOR_REVERSE_PROXY_HOSTNAME =
        "azkaban.executor.reverse.proxy.hostname";
    public static final String AZKABAN_EXECUTOR_REVERSE_PROXY_PORT =
        "azkaban.executor.reverse.proxy.port";
  }

  public static class FlowProperties {

    // Basic properties of flows as set by the executor server
    public static final String AZKABAN_FLOW_PROJECT_NAME = "azkaban.flow.projectname";
    public static final String AZKABAN_FLOW_FLOW_ID = "azkaban.flow.flowid";
    public static final String AZKABAN_FLOW_SUBMIT_USER = "azkaban.flow.submituser";
    public static final String AZKABAN_FLOW_EXEC_ID = "azkaban.flow.execid";
    public static final String AZKABAN_FLOW_PROJECT_VERSION = "azkaban.flow.projectversion";
  }

  public static class JobProperties {

    // Job property that enables/disables using Kafka logging of user job logs
    public static final String AZKABAN_JOB_LOGGING_KAFKA_ENABLE = "azkaban.job.logging.kafka.enable";

    /*
     * this parameter is used to replace EXTRA_HCAT_LOCATION that could fail when one of the uris is not available.
     * EXTRA_HCAT_CLUSTERS has the following format:
     * other_hcat_clusters = "thrift://hcat1:port,thrift://hcat2:port;thrift://hcat3:port,thrift://hcat4:port"
     * Each string in the parenthesis is regarded as a "cluster", and we will get a delegation token from each cluster.
     * The uris(hcat servers) in a "cluster" ensures HA is provided.
     **/
    public static final String EXTRA_HCAT_CLUSTERS = "azkaban.job.hive.other_hcat_clusters";

    /*
     * the settings to be defined by user indicating if there are hcat locations other than the
     * default one the system should pre-fetch hcat token from. Note: Multiple thrift uris are
     * supported, use comma to separate the values, values are case insensitive.
     **/
    // Use EXTRA_HCAT_CLUSTERS instead
    @Deprecated
    public static final String EXTRA_HCAT_LOCATION = "other_hcat_location";

    // If true, AZ will fetches the jobs' certificate from remote Certificate Authority.
    public static final String ENABLE_JOB_SSL = "azkaban.job.enable.ssl";

    // If true, AZ will fetch OAuth token from credential provider
    public static final String ENABLE_OAUTH = "azkaban.enable.oauth";

    // Job properties that indicate maximum memory size
    public static final String JOB_MAX_XMS = "job.max.Xms";
    public static final String MAX_XMS_DEFAULT = "1G";
    public static final String JOB_MAX_XMX = "job.max.Xmx";
    public static final String MAX_XMX_DEFAULT = "2G";
    // The hadoop user the job should run under. If not specified, it will default to submit user.
    public static final String USER_TO_PROXY = "user.to.proxy";

    /**
     * Format string for Log4j's EnhancedPatternLayout
     */
    public static final String JOB_LOG_LAYOUT = "azkaban.job.log.layout";
  }

  public static class JobCallbackProperties {

    public static final String JOBCALLBACK_CONNECTION_REQUEST_TIMEOUT = "jobcallback.connection.request.timeout";
    public static final String JOBCALLBACK_CONNECTION_TIMEOUT = "jobcallback.connection.timeout";
    public static final String JOBCALLBACK_SOCKET_TIMEOUT = "jobcallback.socket.timeout";
    public static final String JOBCALLBACK_RESPONSE_WAIT_TIMEOUT = "jobcallback.response.wait.timeout";
    public static final String JOBCALLBACK_THREAD_POOL_SIZE = "jobcallback.thread.pool.size";
  }

  public static class FlowTriggerProps {

    // Flow trigger props
    public static final String SCHEDULE_TYPE = "type";
    public static final String CRON_SCHEDULE_TYPE = "cron";
    public static final String SCHEDULE_VALUE = "value";
    public static final String DEP_NAME = "name";

    // Flow trigger dependency run time props
    public static final String START_TIME = "startTime";
    public static final String TRIGGER_INSTANCE_ID = "triggerInstanceId";
  }

  public static class PluginManager {

    public static final String JOBTYPE_DEFAULTDIR = "plugins/jobtypes";
    public static final String RAMPPOLICY_DEFAULTDIR = "plugins/ramppolicies";

    // need jars.to.include property, will be loaded with user property
    public static final String CONFFILE = "plugin.properties";
    // not exposed to users
    public static final String SYSCONFFILE = "private.properties";
    // common properties for multiple plugins
    public static final String COMMONCONFFILE = "common.properties";
    // common private properties for multiple plugins
    public static final String COMMONSYSCONFFILE = "commonprivate.properties";
  }

  public static class ContainerizedDispatchManagerProperties {
    public static final String AZKABAN_CONTAINERIZED_PREFIX = "azkaban.containerized.";
    public static final String CONTAINERIZED_IMPL_TYPE = AZKABAN_CONTAINERIZED_PREFIX + "impl.type";
    public static final String CONTAINERIZED_EXECUTION_BATCH_ENABLED =
        AZKABAN_CONTAINERIZED_PREFIX + "execution.batch.enabled";
    public static final String CONTAINERIZED_EXECUTION_BATCH_SIZE = AZKABAN_CONTAINERIZED_PREFIX +
        "execution.batch.size";
    public static final String CONTAINERIZED_EXECUTION_PROCESSING_THREAD_POOL_SIZE =
        AZKABAN_CONTAINERIZED_PREFIX + "execution.processing.thread.pool.size";
    public static final String CONTAINERIZED_CREATION_RATE_LIMIT =
        AZKABAN_CONTAINERIZED_PREFIX + "creation.rate.limit";

    // Kubernetes related properties
    public static final String AZKABAN_KUBERNETES_PREFIX = "azkaban.kubernetes.";
    public static final String KUBERNETES_NAMESPACE = AZKABAN_KUBERNETES_PREFIX + "namespace";
    public static final String KUBERNETES_KUBE_CONFIG_PATH = AZKABAN_KUBERNETES_PREFIX +
        "kube.config.path";

    // Kubernetes pod related properties
    public static final String KUBERNETES_POD_PREFIX = AZKABAN_KUBERNETES_PREFIX + "pod.";
    public static final String KUBERNETES_POD_NAME_PREFIX = KUBERNETES_POD_PREFIX + "name.prefix";
    public static final String KUBERNETES_POD_NSCD_SOCKET_VOLUME_MOUNT_PATH =
        AZKABAN_KUBERNETES_PREFIX + "nscd.socket.volume.mount.path";
    public static final String KUBERNETES_POD_NSCD_SOCKET_HOST_PATH =
        AZKABAN_KUBERNETES_PREFIX + "nscd.socket.host.path";

    // Kubernetes flow container related properties
    public static final String KUBERNETES_FLOW_CONTAINER_PREFIX = AZKABAN_KUBERNETES_PREFIX +
        "flow.container.";
    public static final String KUBERNETES_FLOW_CONTAINER_NAME =
        KUBERNETES_FLOW_CONTAINER_PREFIX + ".name";
    public static final String KUBERNETES_FLOW_CONTAINER_CPU_LIMIT =
        KUBERNETES_FLOW_CONTAINER_PREFIX +
            "cpu.limit";
    public static final String KUBERNETES_FLOW_CONTAINER_CPU_REQUEST =
        KUBERNETES_FLOW_CONTAINER_PREFIX +
            "cpu.request";
    public static final String KUBERNETES_FLOW_CONTAINER_MEMORY_LIMIT =
        KUBERNETES_FLOW_CONTAINER_PREFIX +
            "memory.limit";
    public static final String KUBERNETES_FLOW_CONTAINER_MEMORY_REQUEST =
        KUBERNETES_FLOW_CONTAINER_PREFIX + "memory.request";
    public static final String KUBERNETES_FLOW_CONTAINER_SECRET_NAME =
        KUBERNETES_FLOW_CONTAINER_PREFIX + "secret.name";
    public static final String KUBERNETES_FLOW_CONTAINER_SECRET_VOLUME =
        KUBERNETES_FLOW_CONTAINER_PREFIX + "secret.volume";
    public static final String KUBERNETES_FLOW_CONTAINER_SECRET_MOUNTPATH =
        KUBERNETES_FLOW_CONTAINER_PREFIX + "secret.mountpath";

    public static final String KUBERNETES_INIT_MOUNT_PATH_FOR_JOBTYPES =
        KUBERNETES_FLOW_CONTAINER_PREFIX + "init.jobtypes.mount.path";
    public static final String KUBERNETES_MOUNT_PATH_FOR_JOBTYPES =
        KUBERNETES_FLOW_CONTAINER_PREFIX + "jobtypes.mount.path";
    public static final String KUBERNETES_POD_TEMPLATE_PATH =
        KUBERNETES_POD_PREFIX + "template.path";

    // Kubernetes service related properties
    public static final String KUBERNETES_SERVICE_PREFIX = AZKABAN_KUBERNETES_PREFIX + "service.";
    public static final String KUBERNETES_SERVICE_REQUIRED = KUBERNETES_SERVICE_PREFIX +
        "required";
    public static final String KUBERNETES_SERVICE_NAME_PREFIX = KUBERNETES_SERVICE_PREFIX +
        "name.prefix";
    public static final String KUBERNETES_SERVICE_PORT = KUBERNETES_SERVICE_PREFIX + "port";
    public static final String KUBERNETES_SERVICE_CREATION_TIMEOUT_MS = KUBERNETES_SERVICE_PREFIX +
        "creation.timeout.ms";

    // Periodicity of lookup and cleanup of stale executions.
    public static final String CONTAINERIZED_STALE_EXECUTION_CLEANUP_INTERVAL_MIN =
        AZKABAN_CONTAINERIZED_PREFIX + "stale.execution.cleanup.interval.min";

    public static final String ENV_VERSION_SET_ID = "VERSION_SET_ID";
    public static final String ENV_FLOW_EXECUTION_ID = "FLOW_EXECUTION_ID";
<<<<<<< HEAD
    public static final String ENV_JAVA_ENABLE_DEBUG = "JAVA_ENABLE_DEBUG";
  }

  public static class ImageMgmtConstants {

    public static final String IMAGE_TYPE = "imageType";
    public static final String IMAGE_VERSION = "imageVersion";
    public static final String VERSION_STATE = "versionState";
    public static final String ID_KEY = "id";
    public static final String IMAGE_RAMPUP_PLAN = "imageRampupPlan";
    public static final String AZKABAN_BASE_IMAGE = "azkaban-base";
    public static final String AZKABAN_CONFIG = "azkaban-config";
  }

  public static class FlowParameters {

    // Constants for Flow parameters
    public static final String FLOW_PARAM_VERSION_SET_ID = "azkaban.version-set.id";

    // Constant to enable java remote debug for Flow Container
    public static final String FLOW_PARAM_JAVA_ENABLE_DEBUG = "java.enable.debug";
=======
>>>>>>> 8d219eee
  }
}<|MERGE_RESOLUTION|>--- conflicted
+++ resolved
@@ -584,7 +584,6 @@
 
     public static final String ENV_VERSION_SET_ID = "VERSION_SET_ID";
     public static final String ENV_FLOW_EXECUTION_ID = "FLOW_EXECUTION_ID";
-<<<<<<< HEAD
     public static final String ENV_JAVA_ENABLE_DEBUG = "JAVA_ENABLE_DEBUG";
   }
 
@@ -606,7 +605,5 @@
 
     // Constant to enable java remote debug for Flow Container
     public static final String FLOW_PARAM_JAVA_ENABLE_DEBUG = "java.enable.debug";
-=======
->>>>>>> 8d219eee
   }
 }