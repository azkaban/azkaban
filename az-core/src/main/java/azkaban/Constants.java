--- conflicted
+++ resolved
@@ -88,15 +88,13 @@
   // The flow exec id for a flow trigger instance unable to trigger a flow yet
   public static final int FAILED_EXEC_ID = -2;
 
-<<<<<<< HEAD
   // Default locked flow error message
   public static final String DEFAULT_LOCKED_FLOW_ERROR_MESSAGE =
       "Flow %s in project %s is locked. This is either a repeatedly failing flow, or an ineffcient"
           + " flow. Please refer to the Dr. Elephant report for this flow for more information.";
-=======
+
   // Default maximum number of concurrent runs for a single flow
   public static final int DEFAULT_MAX_ONCURRENT_RUNS_ONEFLOW = 30;
->>>>>>> 3308072d
 
   public static class ConfigurationKeys {
 
