--- conflicted
+++ resolved
@@ -88,14 +88,6 @@
   // The flow exec id for a flow trigger instance unable to trigger a flow yet
   public static final int FAILED_EXEC_ID = -2;
 
-<<<<<<< HEAD
-  // How often executors will poll new executions in Poll Dispatch model
-  public static final int DEFAULT_AZKABAN_POLLING_INTERVAL_MS = 1000;
-
-  // Executors can use cpu load calculated from this period to take/skip polling turns
-  public static final int DEFAULT_AZKABAN_POLLING_CRITERIA_CPU_LOAD_PERIOD_SEC = 60;
-
-=======
   // Default locked flow error message
   public static final String DEFAULT_LOCKED_FLOW_ERROR_MESSAGE =
       "Flow %s in project %s is locked. This is either a repeatedly failing flow, or an ineffcient"
@@ -103,8 +95,14 @@
 
   // Default maximum number of concurrent runs for a single flow
   public static final int DEFAULT_MAX_ONCURRENT_RUNS_ONEFLOW = 30;
->>>>>>> 38a6fca8
-
+  
+  // How often executors will poll new executions in Poll Dispatch model
+  public static final int DEFAULT_AZKABAN_POLLING_INTERVAL_MS = 1000;
+
+  // Executors can use cpu load calculated from this period to take/skip polling turns
+  public static final int DEFAULT_AZKABAN_POLLING_CRITERIA_CPU_LOAD_PERIOD_SEC = 60;
+
+  
   public static class ConfigurationKeys {
 
     // Configures Azkaban to use new polling model for dispatching
