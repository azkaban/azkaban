--- conflicted
+++ resolved
@@ -84,7 +84,6 @@
 });
 
 var flowTabView;
-<<<<<<< HEAD
 azkaban.FlowTabView = Backbone.View.extend({
 	events: {
 		"click #graphViewLink": "handleGraphLinkClick",
@@ -96,28 +95,6 @@
 		"click #resumebtn": "handleResumeClick",
 		"click #retrybtn": "handleRetryClick"
 	},
-=======
-azkaban.FlowTabView= Backbone.View.extend({
-  events : {
-  	"click #graphViewLink" : "handleGraphLinkClick",
-  	"click #jobslistViewLink" : "handleJobslistLinkClick",
-  	"click #flowLogViewLink" : "handleLogLinkClick",
-  	"click #cancelbtn" : "handleCancelClick",
-  	"click #executebtn" : "handleRestartClick",
-  	"click #pausebtn" : "handlePauseClick",
-  	"click #resumebtn" : "handleResumeClick",
-  	"click #retrybtn" : "handleRetryClick"
-  },
-  initialize : function(settings) {
-  	$("#cancelbtn").hide();
-  	$("#executebtn").hide();
-  	$("#pausebtn").hide();
-  	$("#resumebtn").hide();
-  	$("#retrybtn").hide();
-  
-		this.model.bind('change:graph', this.handleFlowStatusChange, this);
-		this.model.bind('change:update', this.handleFlowStatusChange, this);
->>>>>>> 1c114114
 	
 	initialize: function(settings) {
 		$("#cancelbtn").hide();
