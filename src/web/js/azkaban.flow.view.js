/*
 * Copyright 2012 LinkedIn Corp.
 * 
 * Licensed under the Apache License, Version 2.0 (the "License"); you may not
 * use this file except in compliance with the License. You may obtain a copy of
 * the License at
 * 
 * http://www.apache.org/licenses/LICENSE-2.0
 * 
 * Unless required by applicable law or agreed to in writing, software
 * distributed under the License is distributed on an "AS IS" BASIS, WITHOUT
 * WARRANTIES OR CONDITIONS OF ANY KIND, either express or implied. See the
 * License for the specific language governing permissions and limitations under
 * the License.
 */

$.namespace('azkaban');

var statusStringMap = {
	"FAILED": "Failed",
	"SUCCEEDED": "Success",
	"FAILED_FINISHING": "Running w/Failure",
	"RUNNING": "Running",
	"WAITING": "Waiting",
	"KILLED": "Killed",
	"DISABLED": "Disabled",
	"READY": "Ready",
	"UNKNOWN": "Unknown",
	"QUEUED": "Queued"
};

var handleJobMenuClick = function(action, el, pos) {
	var jobid = el[0].jobid;
	var requestURL = contextURL + "/manager?project=" + projectName + "&flow=" + 
			flowId + "&job=" + jobid;
	if (action == "open") {
		window.location.href = requestURL;
	}
	else if (action == "openwindow") {
		window.open(requestURL);
	}
}

var flowTabView;
azkaban.FlowTabView = Backbone.View.extend({
	events: {
		"click #graphViewLink": "handleGraphLinkClick",
<<<<<<< HEAD
		"click #executionsViewLink": "handleExecutionLinkClick"
	},

=======
		"click #executionsViewLink": "handleExecutionLinkClick",
		"click #summaryViewLink": "handleSummaryLinkClick"
	},
	
>>>>>>> 1c114114
	initialize: function(settings) {
		var selectedView = settings.selectedView;
		if (selectedView == "executions") {
			this.handleExecutionLinkClick();
		}
		else {
			this.handleGraphLinkClick();
		}
	},
	
	render: function() {
		console.log("render graph");
	},
	
	handleGraphLinkClick: function(){
<<<<<<< HEAD
		$("#executionsViewLink").removeClass("active");
		$("#graphViewLink").addClass("active");
		
=======
		$("#executionsViewLink").removeClass("selected");
		$("#graphViewLink").addClass("selected");
		$('#summaryViewLink').removeClass('selected');
>>>>>>> 1c114114
		$("#executionsView").hide();
		$("#graphView").show();
		$('#summaryView').hide();
	},
	
	handleExecutionLinkClick: function() {
<<<<<<< HEAD
		$("#graphViewLink").removeClass("active");
		$("#executionsViewLink").addClass("active");
		
		$("#graphView").hide();
		$("#executionsView").show();
		executionModel.trigger("change:view");
	}
=======
		$("#graphViewLink").removeClass("selected");
		$("#executionsViewLink").addClass("selected");
		$('#summaryViewLink').removeClass('selected');
		$("#graphView").hide();
		$("#executionsView").show();
		$('#summaryView').hide();
		executionModel.trigger("change:view");
	},

	handleSummaryLinkClick: function() {
		$('#graphViewLink').removeClass('selected');
		$('#executionsViewLink').removeClass('selected');
		$('#summaryViewLink').addClass('selected');
		$('#graphView').hide();
		$('#executionsView').hide();
		$('#summaryView').show();
	},
>>>>>>> 1c114114
});

var jobListView;
var svgGraphView;
var executionsView;

azkaban.ExecutionsView = Backbone.View.extend({
	events: {
		"click #pageSelection li": "handleChangePageSelection"
	},
	
	initialize: function(settings) {
		this.model.bind('change:view', this.handleChangeView, this);
		this.model.bind('render', this.render, this);
		this.model.set({page: 1, pageSize: 16});
		this.model.bind('change:page', this.handlePageChange, this);
	},
	
	render: function(evt) {
		console.log("render");
		// Render page selections
		var tbody = $("#execTableBody");
		tbody.empty();
		
		var executions = this.model.get("executions");
		for (var i = 0; i < executions.length; ++i) {
			var row = document.createElement("tr");
			
			var tdId = document.createElement("td");
			var execA = document.createElement("a");
			$(execA).attr("href", contextURL + "/executor?execid=" + executions[i].execId);
			$(execA).text(executions[i].execId);
			tdId.appendChild(execA);
			row.appendChild(tdId);
			
			var tdUser = document.createElement("td");
			$(tdUser).text(executions[i].submitUser);
			row.appendChild(tdUser);
			
			var startTime = "-";
			if (executions[i].startTime != -1) {
				var startDateTime = new Date(executions[i].startTime);
				startTime = getDateFormat(startDateTime);
			}

			var tdStartTime = document.createElement("td");
			$(tdStartTime).text(startTime);
			row.appendChild(tdStartTime);
			
			var endTime = "-";
			var lastTime = executions[i].endTime;
			if (executions[i].endTime != -1) {
				var endDateTime = new Date(executions[i].endTime);
				endTime = getDateFormat(endDateTime);
			}
			else {
				lastTime = (new Date()).getTime();
			}

			var tdEndTime = document.createElement("td");
			$(tdEndTime).text(endTime);
			row.appendChild(tdEndTime);
			
			var tdElapsed = document.createElement("td");
			$(tdElapsed).text( getDuration(executions[i].startTime, lastTime));
			row.appendChild(tdElapsed);
			
			var tdStatus = document.createElement("td");
			var status = document.createElement("div");
			$(status).addClass("status");
			$(status).addClass(executions[i].status);
			$(status).text(statusStringMap[executions[i].status]);
			tdStatus.appendChild(status);
			row.appendChild(tdStatus);

			var tdAction = document.createElement("td");
			row.appendChild(tdAction);

			tbody.append(row);
		}
		
		this.renderPagination(evt);
	},
	
	renderPagination: function(evt) {
		var total = this.model.get("total");
		total = total? total : 1;
		var pageSize = this.model.get("pageSize");
		var numPages = Math.ceil(total/pageSize);
		
		this.model.set({"numPages": numPages});
		var page = this.model.get("page");
		
		//Start it off
		$("#pageSelection .selected").removeClass("selected");
		
		// Disable if less than 5
		console.log("Num pages " + numPages)
		var i = 1;
		for (; i <= numPages && i <= 5; ++i) {
			$("#page" + i).removeClass("disabled");
		}
		for (; i <= 5; ++i) {
			$("#page" + i).addClass("disabled");
		}
		
		// Disable prev/next if necessary.
		if (page > 1) {
			$("#previous").removeClass("disabled");
			$("#previous")[0].page = page - 1;
			$("#previous a").attr("href", "#page" + (page - 1));
		}
		else {
			$("#previous").addClass("disabled");
		}
		
		if (page < numPages) {
			$("#next")[0].page = page + 1;
			$("#next").removeClass("disabled");
			$("#next a").attr("href", "#page" + (page + 1));
		}
		else {
			$("#next")[0].page = page + 1;
			$("#next").addClass("disabled");
		}
		
		// Selection is always in middle unless at barrier.
		if (page < 3) {
			selectionPosition = page;
		}
		else if (page > numPages - 2) {
			selectionPosition = 5 - (numPages - page) - 1;
		}
		else {
			selectionPosition = 3;
		}

		$("#page"+selectionPosition).addClass("selected");
		$("#page"+selectionPosition)[0].page = page;
		var selecta = $("#page" + selectionPosition + " a");
		selecta.text(page);
		selecta.attr("href", "#page" + page);

		for (var j = 1, tpage = page - selectionPosition + 1; j < selectionPosition; ++j, ++tpage) {
			$("#page" + j)[0].page = tpage;
			var a = $("#page" + i + " a");
			a.text(tpage);
			a.attr("href", "#page" + tpage);
		}

		for (var i = selectionPosition + 1, tpage = page + 1; i <= numPages; ++i, ++tpage) {
			$("#page" + i)[0].page = tpage;
			var a = $("#page" + i + " a");
			a.text(tpage);
			a.attr("href", "#page" + tpage);
		}
	},
	
	handleChangePageSelection: function(evt) {
		if ($(evt.currentTarget).hasClass("disabled")) {
			return;
		}
		var page = evt.currentTarget.page;
		this.model.set({"page": page});
	},
	
	handleChangeView: function(evt) {
		if (this.init) {
			return;
		}
		console.log("init");
		this.handlePageChange(evt);
		this.init = true;
	},
	
	handlePageChange: function(evt) {
		var page = this.model.get("page") - 1;
		var pageSize = this.model.get("pageSize");
		var requestURL = contextURL + "/manager";
		
		var model = this.model;
		var requestData = {
			"project": projectName, 
			"flow": flowId, 
			"ajax": "fetchFlowExecutions", 
			"start": page * pageSize, 
			"length": pageSize
		};
		var successHandler = function(data) {
<<<<<<< HEAD
			model.set({
				"executions": data.executions, 
				"total": data.total
			});
=======
			model.set({"executions": data.executions, "total": data.total});
>>>>>>> 1c114114
			model.trigger("render");
		};
		$.get(requestURL, requestData, successHandler, "json");
	}
});

var summaryView;
azkaban.SummaryView = Backbone.View.extend({
	events: {
		"click": "closeEditingTarget",
		"click table .editable": "handleEditField"
	},
	
	initialize: function(settings) {
		console.log("summaryView initialize");
		var general = {
			flowName: "",
			flowDescription: "",
			projectName: projectName,
			flowId: flowId
		};

		var scheduling = {};
		var resources = {};
		var io = {};

		this.model.bind('change:view', this.handleChangeView, this);
		this.model.bind('render', this.render, this);
		this.model.set({
			'general': general,
			'scheduling': scheduling,
			'resources': resources,
			'io': io
		});
		this.model.trigger('render');
	},

	handleChangeView: function(evt) {
		console.log("summaryView handleChangeView");
	},

	handleEditField: function(evt) {
		var curTarget = evt.currentTarget;
		console.log("summaryView handleEditField");
		if (this.editingTarget != curTarget) {
			this.closeEditingTarget(evt);

			var text = $(curTarget).children('.spanValue').text();
			$(curTarget).empty();

			var input = document.createElement('input');
			$(input).attr('type', 'text');
			$(input).css('width', '100%');
			$(input).val(text);

			$(curTarget).addClass('editing');
			$(curTarget).append(input);
			$(input).focus();
			var obj = this;
			$(input).keypress(function(evt) {
				if (evt.which == 13) {
					obj.closeEditingTarget(evt);
				}
			});
			this.editingTarget = curTarget;
		}
		evt.preventDefault();
		evt.stopPropagation();
	},

	closeEditingTarget: function(evt) {
		console.log("summaryView closeEditingTarget");
		if (this.editingTarget != null &&
				this.editingTarget != evt.target &&
				this.editingTarget != evt.target.myparent) {
			var input = $(this.editingTarget).children("input")[0];
			var text = $(input).val();
			$(input).remove();

			var valueData = document.createElement("span");
			$(valueData).addClass("spanValue");
			$(valueData).text(text);

			$(this.editingTarget).removeClass("editing");
			$(this.editingTarget).append(valueData);
			valueData.myparent = this.editingTarget;
			this.editingTarget = null;
		}
	},
	
	render: function(evt) {
		console.log("summaryView render");
		var data = {
			general: this.model.get('general'),
			scheduling: this.model.get('scheduling'),
			resources: this.model.get('resources')
		};
		dust.render("flowsummary", data, function(err, out) {
			$('#summaryView').html(out);
		});
	},
});

var exNodeClickCallback = function(event) {
	console.log("Node clicked callback");
	var jobId = event.currentTarget.jobid;
	var requestURL = contextURL + "/manager?project=" + projectName + "&flow=" + 
			flowId + "&job=" + jobId;

	var menu = [	
		{title: "Open Job...", callback: function() {window.location.href=requestURL;}},
		{title: "Open Job in New Window...", callback: function() {window.open(requestURL);}}
	];

	contextMenuView.show(event, menu);
}

var exJobClickCallback = function(event) {
	console.log("Node clicked callback");
	var jobId = event.currentTarget.jobid;
	var requestURL = contextURL + "/manager?project=" + projectName + "&flow=" + 
			flowId + "&job=" + jobId;

	var menu = [	
		{title: "Open Job...", callback: function() {window.location.href=requestURL;}},
		{title: "Open Job in New Window...", callback: function() {window.open(requestURL);}}
	];

	contextMenuView.show(event, menu);
}

var exEdgeClickCallback = function(event) {
	console.log("Edge clicked callback");
}

var exGraphClickCallback = function(event) {
	console.log("Graph clicked callback");
	var requestURL = contextURL + "/manager?project=" + projectName + "&flow=" + flowId;

	var menu = [	
		{title: "Open Flow...", callback: function() {window.location.href=requestURL;}},
		{title: "Open Flow in New Window...", callback: function() {window.open(requestURL);}},
		{break: 1},
		{title: "Center Graph", callback: function() {graphModel.trigger("resetPanZoom");}}
	];
	
	contextMenuView.show(event, menu);
}

var graphModel;
azkaban.GraphModel = Backbone.Model.extend({});

var executionModel;
azkaban.ExecutionModel = Backbone.Model.extend({});

var summaryModel;
azkaban.SummaryModel = Backbone.Model.extend({});

var mainSvgGraphView;

$(function() {
	var selected;
	// Execution model has to be created before the window switches the tabs.
	executionModel = new azkaban.ExecutionModel();
	executionsView = new azkaban.ExecutionsView({
		el: $('#executionsView'), 
		model: executionModel
	});
<<<<<<< HEAD
	flowTabView = new azkaban.FlowTabView({
		el: $('#headertabs'), 
		selectedView: selected
=======
	summaryModel = new azkaban.SummaryModel();
	summaryView = new azkaban.SummaryView({
		el: $('#summaryView'),
		model: summaryModel
	});
	flowTabView = new azkaban.FlowTabView({
		el: $('#headertabs'), 
		selectedView: selected 
>>>>>>> 1c114114
	});

	graphModel = new azkaban.GraphModel();
	mainSvgGraphView = new azkaban.SvgGraphView({
		el: $('#svgDiv'), 
		model: graphModel, 
		rightClick: { 
			"node": exNodeClickCallback, 
			"edge": exEdgeClickCallback, 
			"graph": exGraphClickCallback 
		}
	});
	jobsListView = new azkaban.JobListView({
		el: $('#jobList'), 
		model: graphModel, 
		contextMenuCallback: exJobClickCallback
	});
	
	var requestURL = contextURL + "/manager";

	// Set up the Flow options view. Create a new one every time :p
	$('#executebtn').click(function() {
		var data = graphModel.get("data");
		var nodes = data.nodes;
		var executingData = {
			project: projectName,
			ajax: "executeFlow",
			flow: flowId
		};

		flowExecuteDialogView.show(executingData);
	});

	var requestData = {
		"project": projectName, 
		"ajax": "fetchflowgraph", 
<<<<<<< HEAD
		"flow": flowId
=======
		"flow":flowId
>>>>>>> 1c114114
	};
	var successHandler = function(data) {
		// Create the nodes
		var nodes = {};
		for (var i = 0; i < data.nodes.length; ++i) {
			var node = data.nodes[i];
			nodes[node.id] = node;
		}
		for (var i = 0; i < data.edges.length; ++i) {
			var edge = data.edges[i];
			var fromNode = nodes[edge.from];
			var toNode = nodes[edge.target];
			
			if (!fromNode.outNodes) {
				fromNode.outNodes = {};
			}
			fromNode.outNodes[toNode.id] = toNode;
			
			if (!toNode.inNodes) {
				toNode.inNodes = {};
			}
			toNode.inNodes[fromNode.id] = fromNode;
		}
	
		console.log("data fetched");
		graphModel.set({data: data});
		graphModel.set({nodes: nodes});
		graphModel.set({disabled: {}});
		graphModel.trigger("change:graph");
		
		// Handle the hash changes here so the graph finishes rendering first.
		if (window.location.hash) {
			var hash = window.location.hash;
			if (hash == "#executions") {
				flowTabView.handleExecutionLinkClick();
			}
<<<<<<< HEAD
=======
			if (hash == "#summary") {
				flowTabView.handleSummaryLinkClick();
			}
>>>>>>> 1c114114
			else if (hash == "#graph") {
				// Redundant, but we may want to change the default. 
				selected = "graph";
			}
			else {
				if ("#page" == hash.substring(0, "#page".length)) {
					var page = hash.substring("#page".length, hash.length);
					console.log("page " + page);
					flowTabView.handleExecutionLinkClick();
					executionModel.set({"page": parseInt(page)});
				}
				else {
					selected = "graph";
				}
			}
		}
	};
<<<<<<< HEAD

=======
>>>>>>> 1c114114
	$.get(requestURL, requestData, successHandler, "json");
});<|MERGE_RESOLUTION|>--- conflicted
+++ resolved
@@ -45,16 +45,10 @@
 azkaban.FlowTabView = Backbone.View.extend({
 	events: {
 		"click #graphViewLink": "handleGraphLinkClick",
-<<<<<<< HEAD
-		"click #executionsViewLink": "handleExecutionLinkClick"
-	},
-
-=======
 		"click #executionsViewLink": "handleExecutionLinkClick",
 		"click #summaryViewLink": "handleSummaryLinkClick"
 	},
 	
->>>>>>> 1c114114
 	initialize: function(settings) {
 		var selectedView = settings.selectedView;
 		if (selectedView == "executions") {
@@ -70,33 +64,20 @@
 	},
 	
 	handleGraphLinkClick: function(){
-<<<<<<< HEAD
 		$("#executionsViewLink").removeClass("active");
 		$("#graphViewLink").addClass("active");
-		
-=======
-		$("#executionsViewLink").removeClass("selected");
-		$("#graphViewLink").addClass("selected");
-		$('#summaryViewLink').removeClass('selected');
->>>>>>> 1c114114
+		$('#summaryViewLink').removeClass('active');
+		
 		$("#executionsView").hide();
 		$("#graphView").show();
 		$('#summaryView').hide();
 	},
 	
 	handleExecutionLinkClick: function() {
-<<<<<<< HEAD
 		$("#graphViewLink").removeClass("active");
 		$("#executionsViewLink").addClass("active");
-		
-		$("#graphView").hide();
-		$("#executionsView").show();
-		executionModel.trigger("change:view");
-	}
-=======
-		$("#graphViewLink").removeClass("selected");
-		$("#executionsViewLink").addClass("selected");
-		$('#summaryViewLink').removeClass('selected');
+		$('#summaryViewLink').removeClass('active');
+		
 		$("#graphView").hide();
 		$("#executionsView").show();
 		$('#summaryView').hide();
@@ -104,14 +85,14 @@
 	},
 
 	handleSummaryLinkClick: function() {
-		$('#graphViewLink').removeClass('selected');
-		$('#executionsViewLink').removeClass('selected');
-		$('#summaryViewLink').addClass('selected');
+		$('#graphViewLink').removeClass('active');
+		$('#executionsViewLink').removeClass('active');
+		$('#summaryViewLink').addClass('active');
+
 		$('#graphView').hide();
 		$('#executionsView').hide();
 		$('#summaryView').show();
 	},
->>>>>>> 1c114114
 });
 
 var jobListView;
@@ -301,14 +282,10 @@
 			"length": pageSize
 		};
 		var successHandler = function(data) {
-<<<<<<< HEAD
 			model.set({
 				"executions": data.executions, 
 				"total": data.total
 			});
-=======
-			model.set({"executions": data.executions, "total": data.total});
->>>>>>> 1c114114
 			model.trigger("render");
 		};
 		$.get(requestURL, requestData, successHandler, "json");
@@ -477,11 +454,6 @@
 		el: $('#executionsView'), 
 		model: executionModel
 	});
-<<<<<<< HEAD
-	flowTabView = new azkaban.FlowTabView({
-		el: $('#headertabs'), 
-		selectedView: selected
-=======
 	summaryModel = new azkaban.SummaryModel();
 	summaryView = new azkaban.SummaryView({
 		el: $('#summaryView'),
@@ -490,7 +462,6 @@
 	flowTabView = new azkaban.FlowTabView({
 		el: $('#headertabs'), 
 		selectedView: selected 
->>>>>>> 1c114114
 	});
 
 	graphModel = new azkaban.GraphModel();
@@ -527,11 +498,7 @@
 	var requestData = {
 		"project": projectName, 
 		"ajax": "fetchflowgraph", 
-<<<<<<< HEAD
 		"flow": flowId
-=======
-		"flow":flowId
->>>>>>> 1c114114
 	};
 	var successHandler = function(data) {
 		// Create the nodes
@@ -568,12 +535,9 @@
 			if (hash == "#executions") {
 				flowTabView.handleExecutionLinkClick();
 			}
-<<<<<<< HEAD
-=======
 			if (hash == "#summary") {
 				flowTabView.handleSummaryLinkClick();
 			}
->>>>>>> 1c114114
 			else if (hash == "#graph") {
 				// Redundant, but we may want to change the default. 
 				selected = "graph";
@@ -591,9 +555,5 @@
 			}
 		}
 	};
-<<<<<<< HEAD
-
-=======
->>>>>>> 1c114114
 	$.get(requestURL, requestData, successHandler, "json");
 });