package azkaban.executor;

import java.util.ArrayList;
import java.util.List;

import javax.mail.MessagingException;

import org.apache.log4j.Logger;

import azkaban.executor.ExecutionOptions.FailureAction;
import azkaban.utils.AbstractMailer;
import azkaban.utils.EmailMessage;
import azkaban.utils.Props;
import azkaban.utils.Utils;

public class ExecutorMailer extends AbstractMailer {
	private static Logger logger = Logger.getLogger(ExecutorMailer.class);
	
	private boolean testMode = false;
	
	private int mailTimeout;
	private int connectionTimeout;
	
	public ExecutorMailer(Props props) {
<<<<<<< HEAD
		super(props);

=======
		this.azkabanName = props.getString("azkaban.name", "azkaban");
		this.mailHost = props.getString("mail.host", "localhost");
		this.mailUser = props.getString("mail.user", "");
		this.mailPassword = props.getString("mail.password", "");
		this.mailSender = props.getString("mail.sender", "");

		this.mailTimeout = props.getInt("mail.timeout.millis", 10000);
		this.connectionTimeout = props.getInt("mail.connection.timeout.millis", 10000);
		
		this.clientHostname = props.getString("jetty.hostname", "localhost");
		this.clientPortNumber = Utils.nonNull(props.getString("jetty.ssl.port"));
		
>>>>>>> 4f9f2d52
		testMode = props.getBoolean("test.mode", false);
	}
	
	public void sendFirstErrorMessage(ExecutableFlow flow) {
		ExecutionOptions option = flow.getExecutionOptions();
		List<String> emailList = option.getDisabledJobs();
		int execId = flow.getExecutionId();
		
		if (emailList != null && !emailList.isEmpty()) {
<<<<<<< HEAD
			EmailMessage message = super.createEmailMessage(
					"Flow '" + flow.getFlowId() + "' has failed on " + getAzkabanName(), 
					"text/html", 
					emailList);
=======
			EmailMessage message = new EmailMessage(mailHost, mailUser, mailPassword);
			message.setFromAddress(mailSender);
			message.addAllToAddress(emailList);
			message.setMimeType("text/html");
			message.setTimeout(mailTimeout);
			message.setConnectionTimeout(connectionTimeout);
			message.setSubject("Flow '" + flow.getFlowId() + "' has failed on " + azkabanName);
>>>>>>> 4f9f2d52
			
			message.println("<h2 style=\"color:#FF0000\"> Execution '" + flow.getExecutionId() + "' of flow '" + flow.getFlowId() + "' has encountered a failure on " + getAzkabanName() + "</h2>");
			
			if (option.getFailureAction() == FailureAction.CANCEL_ALL) {
				message.println("This flow is set to cancel all currently running jobs.");
			}
			else if (option.getFailureAction() == FailureAction.FINISH_ALL_POSSIBLE){
				message.println("This flow is set to complete all jobs that aren't blocked by the failure.");
			}
			else {
				message.println("This flow is set to complete all currently running jobs before stopping.");
			}
			
			message.println("<table>");
			message.println("<tr><td>Start Time</td><td>" + flow.getStartTime() +"</td></tr>");
			message.println("<tr><td>End Time</td><td>" + flow.getEndTime() +"</td></tr>");
			message.println("<tr><td>Duration</td><td>" + Utils.formatDuration(flow.getStartTime(), flow.getEndTime()) +"</td></tr>");
			message.println("</table>");
			message.println("");
			String executionUrl = super.getReferenceURL() + "executor?" + "execid=" + execId;
			message.println("<a href='\"" + executionUrl + "\">" + flow.getFlowId() + " Execution Link</a>");
			
			message.println("");
			message.println("<h3>Reason</h3>");
			List<String> failedJobs = findFailedJobs(flow);
			message.println("<ul>");
			for (String jobId : failedJobs) {
				message.println("<li><a href=\"" + executionUrl + "&job=" + jobId + "\">Failed job '" + jobId + "' Link</a></li>" );
			}
			
			message.println("</ul>");
			
			if (!testMode) {
				try {
					message.sendEmail();
				} catch (MessagingException e) {
					logger.error("Email message send failed" , e);
				}
			}
		}
	}
	
	public void sendErrorEmail(ExecutableFlow flow, String ... extraReasons) {
		ExecutionOptions option = flow.getExecutionOptions();
		
		List<String> emailList = option.getFailureEmails();
		int execId = flow.getExecutionId();
		
		if (emailList != null && !emailList.isEmpty()) {
<<<<<<< HEAD
			EmailMessage message = super.createEmailMessage(
					"Flow '" + flow.getFlowId() + "' has failed on " + getAzkabanName(), 
					"text/html", 
					emailList);
=======
			EmailMessage message = new EmailMessage(mailHost, mailUser, mailPassword);
			message.setFromAddress(mailSender);
			message.addAllToAddress(emailList);
			message.setMimeType("text/html");
			message.setTimeout(mailTimeout);
			message.setConnectionTimeout(connectionTimeout);
			message.setSubject("Flow '" + flow.getFlowId() + "' has failed on " + azkabanName);
>>>>>>> 4f9f2d52
			
			message.println("<h2 style=\"color:#FF0000\"> Execution '" + execId + "' of flow '" + flow.getFlowId() + "' has failed on " + getAzkabanName() + "</h2>");
			message.println("<table>");
			message.println("<tr><td>Start Time</td><td>" + flow.getStartTime() +"</td></tr>");
			message.println("<tr><td>End Time</td><td>" + flow.getEndTime() +"</td></tr>");
			message.println("<tr><td>Duration</td><td>" + Utils.formatDuration(flow.getStartTime(), flow.getEndTime()) +"</td></tr>");
			message.println("</table>");
			message.println("");
			
			String executionUrl = super.getReferenceURL() + "executor?" + "execid=" + execId;
			message.println("<a href='\"" + executionUrl + "\">" + flow.getFlowId() + " Execution Link</a>");
			
			message.println("");
			message.println("<h3>Reason</h3>");
			List<String> failedJobs = findFailedJobs(flow);
			message.println("<ul>");
			for (String jobId : failedJobs) {
				message.println("<li><a href=\"" + executionUrl + "&job=" + jobId + "\">Failed job '" + jobId + "' Link</a></li>" );
			}
			for (String reasons: extraReasons) {
				message.println("<li>" + reasons + "</li>");
			}
			
			message.println("</ul>");
			
			if (!testMode) {
				try {
					message.sendEmail();
				} catch (MessagingException e) {
					logger.error("Email message send failed" , e);
				}
			}
		}
	}

	public void sendSuccessEmail(ExecutableFlow flow) {
		ExecutionOptions option = flow.getExecutionOptions();
		List<String> emailList = option.getSuccessEmails();

		int execId = flow.getExecutionId();
		
		if (emailList != null && !emailList.isEmpty()) {
<<<<<<< HEAD
			EmailMessage message = super.createEmailMessage(
					"Flow '" + flow.getFlowId() + "' has succeeded on " + getAzkabanName(), 
					"text/html", 
					emailList);
=======
			EmailMessage message = new EmailMessage(mailHost, mailUser, mailPassword);
			message.setFromAddress(mailSender);
			message.addAllToAddress(emailList);
			message.setMimeType("text/html");
			message.setTimeout(mailTimeout);
			message.setConnectionTimeout(connectionTimeout);
			message.setSubject("Flow '" + flow.getFlowId() + "' has succeeded on " + azkabanName);
>>>>>>> 4f9f2d52
			
			message.println("<h2> Execution '" + flow.getExecutionId() + "' of flow '" + flow.getFlowId() + "' has succeeded on " + getAzkabanName() + "</h2>");
			message.println("<table>");
			message.println("<tr><td>Start Time</td><td>" + flow.getStartTime() +"</td></tr>");
			message.println("<tr><td>End Time</td><td>" + flow.getEndTime() +"</td></tr>");
			message.println("<tr><td>Duration</td><td>" + Utils.formatDuration(flow.getStartTime(), flow.getEndTime()) +"</td></tr>");
			message.println("</table>");
			message.println("");
			String executionUrl = super.getReferenceURL() + "executor?" + "execid=" + execId;
			message.println("<a href=\"" + executionUrl + "\">" + flow.getFlowId() + " Execution Link</a>");
			
			if (!testMode) {
				try {
					message.sendEmail();
				} catch (MessagingException e) {
					logger.error("Email message send failed" , e);
				}
			}
		}
	}
	
	private List<String> findFailedJobs(ExecutableFlow flow) {
		ArrayList<String> failedJobs = new ArrayList<String>();
		for (ExecutableNode node: flow.getExecutableNodes()) {
			if (node.getStatus() == Status.FAILED) {
				failedJobs.add(node.getJobId());
			}
		}
		
		return failedJobs;
	}
}<|MERGE_RESOLUTION|>--- conflicted
+++ resolved
@@ -22,10 +22,6 @@
 	private int connectionTimeout;
 	
 	public ExecutorMailer(Props props) {
-<<<<<<< HEAD
-		super(props);
-
-=======
 		this.azkabanName = props.getString("azkaban.name", "azkaban");
 		this.mailHost = props.getString("mail.host", "localhost");
 		this.mailUser = props.getString("mail.user", "");
@@ -38,7 +34,6 @@
 		this.clientHostname = props.getString("jetty.hostname", "localhost");
 		this.clientPortNumber = Utils.nonNull(props.getString("jetty.ssl.port"));
 		
->>>>>>> 4f9f2d52
 		testMode = props.getBoolean("test.mode", false);
 	}
 	
@@ -48,12 +43,6 @@
 		int execId = flow.getExecutionId();
 		
 		if (emailList != null && !emailList.isEmpty()) {
-<<<<<<< HEAD
-			EmailMessage message = super.createEmailMessage(
-					"Flow '" + flow.getFlowId() + "' has failed on " + getAzkabanName(), 
-					"text/html", 
-					emailList);
-=======
 			EmailMessage message = new EmailMessage(mailHost, mailUser, mailPassword);
 			message.setFromAddress(mailSender);
 			message.addAllToAddress(emailList);
@@ -61,7 +50,6 @@
 			message.setTimeout(mailTimeout);
 			message.setConnectionTimeout(connectionTimeout);
 			message.setSubject("Flow '" + flow.getFlowId() + "' has failed on " + azkabanName);
->>>>>>> 4f9f2d52
 			
 			message.println("<h2 style=\"color:#FF0000\"> Execution '" + flow.getExecutionId() + "' of flow '" + flow.getFlowId() + "' has encountered a failure on " + getAzkabanName() + "</h2>");
 			
@@ -111,12 +99,6 @@
 		int execId = flow.getExecutionId();
 		
 		if (emailList != null && !emailList.isEmpty()) {
-<<<<<<< HEAD
-			EmailMessage message = super.createEmailMessage(
-					"Flow '" + flow.getFlowId() + "' has failed on " + getAzkabanName(), 
-					"text/html", 
-					emailList);
-=======
 			EmailMessage message = new EmailMessage(mailHost, mailUser, mailPassword);
 			message.setFromAddress(mailSender);
 			message.addAllToAddress(emailList);
@@ -124,7 +106,6 @@
 			message.setTimeout(mailTimeout);
 			message.setConnectionTimeout(connectionTimeout);
 			message.setSubject("Flow '" + flow.getFlowId() + "' has failed on " + azkabanName);
->>>>>>> 4f9f2d52
 			
 			message.println("<h2 style=\"color:#FF0000\"> Execution '" + execId + "' of flow '" + flow.getFlowId() + "' has failed on " + getAzkabanName() + "</h2>");
 			message.println("<table>");
@@ -167,12 +148,6 @@
 		int execId = flow.getExecutionId();
 		
 		if (emailList != null && !emailList.isEmpty()) {
-<<<<<<< HEAD
-			EmailMessage message = super.createEmailMessage(
-					"Flow '" + flow.getFlowId() + "' has succeeded on " + getAzkabanName(), 
-					"text/html", 
-					emailList);
-=======
 			EmailMessage message = new EmailMessage(mailHost, mailUser, mailPassword);
 			message.setFromAddress(mailSender);
 			message.addAllToAddress(emailList);
@@ -180,7 +155,6 @@
 			message.setTimeout(mailTimeout);
 			message.setConnectionTimeout(connectionTimeout);
 			message.setSubject("Flow '" + flow.getFlowId() + "' has succeeded on " + azkabanName);
->>>>>>> 4f9f2d52
 			
 			message.println("<h2> Execution '" + flow.getExecutionId() + "' of flow '" + flow.getFlowId() + "' has succeeded on " + getAzkabanName() + "</h2>");
 			message.println("<table>");
