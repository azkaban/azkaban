--- conflicted
+++ resolved
@@ -268,13 +268,8 @@
 		flowObj.put("executionPath", executionPath);
 		flowObj.put("flowId", flowId);
 		flowObj.put("projectId", projectId);
-<<<<<<< HEAD
-		
-		if(scheduleId >= 0) {
-=======
 
 		if (scheduleId >= 0) {
->>>>>>> df6eb48a
 			flowObj.put("scheduleId", scheduleId);
 		}
 		flowObj.put("submitTime", submitTime);
