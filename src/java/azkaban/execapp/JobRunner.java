/*
 * Copyright 2012 LinkedIn Corp.
 * 
 * Licensed under the Apache License, Version 2.0 (the "License"); you may not
 * use this file except in compliance with the License. You may obtain a copy of
 * the License at
 * 
 * http://www.apache.org/licenses/LICENSE-2.0
 * 
 * Unless required by applicable law or agreed to in writing, software
 * distributed under the License is distributed on an "AS IS" BASIS, WITHOUT
 * WARRANTIES OR CONDITIONS OF ANY KIND, either express or implied. See the
 * License for the specific language governing permissions and limitations under
 * the License.
 */

package azkaban.execapp;

import java.io.File;
import java.io.FilenameFilter;
import java.io.IOException;
import java.util.ArrayList;

import java.util.HashSet;
import java.util.Set;

import java.util.Arrays;
import java.util.Collections;

import org.apache.log4j.Appender;
import org.apache.log4j.EnhancedPatternLayout;
import org.apache.log4j.Layout;
import org.apache.log4j.Logger;
import org.apache.log4j.RollingFileAppender;

import azkaban.execapp.event.BlockingStatus;
import azkaban.execapp.event.Event;
import azkaban.execapp.event.Event.Type;
import azkaban.execapp.event.EventHandler;
import azkaban.execapp.event.FlowWatcher;
import azkaban.executor.ExecutableFlowBase;
import azkaban.executor.ExecutableNode;
import azkaban.executor.ExecutorLoader;
import azkaban.executor.ExecutorManagerException;
import azkaban.executor.Status;
import azkaban.flow.CommonJobProperties;
import azkaban.jobExecutor.AbstractProcessJob;
import azkaban.jobExecutor.Job;
import azkaban.jobtype.JobTypeManager;
import azkaban.jobtype.JobTypeManagerException;

import azkaban.utils.Props;

public class JobRunner extends EventHandler implements Runnable {
	private final Layout DEFAULT_LAYOUT = new EnhancedPatternLayout("%d{dd-MM-yyyy HH:mm:ss z} %c{1} %p - %m\n");
	
	private ExecutorLoader loader;
	private Props props;
	private ExecutableNode node;
	private File workingDir;

	private Logger logger = null;
	private Layout loggerLayout = DEFAULT_LAYOUT;
	private Logger flowLogger = null;
	
	private Appender jobAppender;
	private File logFile;
	private String attachmentFileName;
	
	private Job job;
	private int executionId = -1;
	private String jobId;
	
	private static final Object logCreatorLock = new Object();
	private Object syncObject = new Object();
	
	private final JobTypeManager jobtypeManager;

	// Used by the job to watch and block against another flow
	private Integer pipelineLevel = null;
	private FlowWatcher watcher = null;
	private Set<String> pipelineJobs = new HashSet<String>();

	private Set<String> proxyUsers = null;

	private String jobLogChunkSize;
	private int jobLogBackupIndex;

	private long delayStartMs = 0;
	private boolean cancelled = false;
	private BlockingStatus currentBlockStatus = null;
	
	public JobRunner(ExecutableNode node, File workingDir, ExecutorLoader loader, JobTypeManager jobtypeManager) {
		this.props = node.getInputProps();
		this.node = node;
		this.workingDir = workingDir;
		
		this.executionId = node.getParentFlow().getExecutionId();
		this.jobId = node.getId();
		this.loader = loader;
		this.jobtypeManager = jobtypeManager;
	}
	
	public void setValidatedProxyUsers(Set<String> proxyUsers) {
		this.proxyUsers = proxyUsers;
	}
	
	public void setLogSettings(Logger flowLogger, String logFileChuckSize, int numLogBackup ) {
		this.flowLogger = flowLogger;
		this.jobLogChunkSize = logFileChuckSize;
		this.jobLogBackupIndex = numLogBackup;
	}
	
	public Props getProps() {
		return props;
	}
	
	public void setPipeline(FlowWatcher watcher, int pipelineLevel) {
		this.watcher = watcher;
		this.pipelineLevel = pipelineLevel;

		if (this.pipelineLevel == 1) {
			pipelineJobs.add(node.getNestedId());
		}
		else if (this.pipelineLevel == 2) {
			pipelineJobs.add(node.getNestedId());
			ExecutableFlowBase parentFlow = node.getParentFlow();
			
			if (parentFlow.getEndNodes().contains(node.getId())) {
				if (!parentFlow.getOutNodes().isEmpty()) {
					ExecutableFlowBase grandParentFlow = parentFlow.getParentFlow();
					for (String outNode: parentFlow.getOutNodes()) {
						ExecutableNode nextNode = grandParentFlow.getExecutableNode(outNode);
						
						// If the next node is a nested flow, then we add the nested starting nodes 
						if (nextNode instanceof ExecutableFlowBase) {
							ExecutableFlowBase nextFlow = (ExecutableFlowBase)nextNode;
							findAllStartingNodes(nextFlow, pipelineJobs);
						}
						else {
							pipelineJobs.add(nextNode.getNestedId());
						}
					}
				}
			}
			else {
				for (String outNode : node.getOutNodes()) {
					ExecutableNode nextNode = parentFlow.getExecutableNode(outNode);
	
					// If the next node is a nested flow, then we add the nested starting nodes 
					if (nextNode instanceof ExecutableFlowBase) {
						ExecutableFlowBase nextFlow = (ExecutableFlowBase)nextNode;
						findAllStartingNodes(nextFlow, pipelineJobs);
					}
					else {
						pipelineJobs.add(nextNode.getNestedId());
					}
				}
			}
		}
	}
	
	private void findAllStartingNodes(ExecutableFlowBase flow, Set<String> pipelineJobs) {
		for (String startingNode: flow.getStartNodes()) {
			ExecutableNode node = flow.getExecutableNode(startingNode);
			if (node instanceof ExecutableFlowBase) {
				findAllStartingNodes((ExecutableFlowBase)node, pipelineJobs);
			}
			else {
				pipelineJobs.add(node.getNestedId());
			}
		}
	}
	
	/**
	 * Returns a list of jobs that this JobRunner will wait upon to finish before starting.
	 * It is only relevant if pipeline is turned on.
	 * 
	 * @return
	 */
	public Set<String> getPipelineWatchedJobs() {
		return pipelineJobs;
	}
	
	public void setDelayStart(long delayMS) {
		delayStartMs = delayMS;
	}
	
	public long getDelayStart() {
		return delayStartMs;
	}
	
	public ExecutableNode getNode() {
		return node;
	}
	
	public String getLogFilePath() {
		return logFile == null ? null : logFile.getPath();
	}
	
	private void createLogger() {
		// Create logger
		synchronized (logCreatorLock) {
			String loggerName = System.currentTimeMillis() + "." + this.executionId + "." + this.jobId;
			logger = Logger.getLogger(loggerName);

			// Create file appender
			String logName = createLogFileName(node);
			logFile = new File(workingDir, logName);
			
			String absolutePath = logFile.getAbsolutePath();

			jobAppender = null;
			try {
				RollingFileAppender fileAppender = new RollingFileAppender(loggerLayout, absolutePath, true);
				fileAppender.setMaxBackupIndex(jobLogBackupIndex);
				fileAppender.setMaxFileSize(jobLogChunkSize);
				jobAppender = fileAppender;
				logger.addAppender(jobAppender);
				logger.setAdditivity(false);
			}
			catch (IOException e) {
				flowLogger.error("Could not open log file in " + workingDir + " for job " + this.jobId, e);
			}
		}
	}

	private void createAttachmentFile() {
		String fileName = createAttachmentFileName(
				this.executionId, this.jobId, node.getAttempt());
		File file = new File(workingDir, fileName);
		attachmentFileName = file.getAbsolutePath();
	}

	private void closeLogger() {
		if (jobAppender != null) {
			logger.removeAppender(jobAppender);
			jobAppender.close();
		}
	}
	
	private void writeStatus() {
		try {
			node.setUpdateTime(System.currentTimeMillis());
			loader.updateExecutableNode(node);
		}
		catch (ExecutorManagerException e) {
			flowLogger.error("Could not update job properties in db for " + this.jobId, e);
		}
	}
	
	/**
	 * Used to handle non-ready and special status's (i.e. KILLED). Returns true
	 * if they handled anything.
	 * 
	 * @return
	 */
	private boolean handleNonReadyStatus() {
		Status nodeStatus = node.getStatus();
		boolean quickFinish = false;
		long time = System.currentTimeMillis();
		
		if (this.isCancelled() || Status.isStatusFinished(nodeStatus)) {
			quickFinish = true;
		}
		else if (nodeStatus == Status.DISABLED) {
			changeStatus(Status.SKIPPED, time);
			quickFinish = true;
		} 
		else if (this.cancelled) {
			changeStatus(Status.FAILED, time);
			quickFinish = true;
		} 
		
		if (quickFinish) {
			node.setStartTime(time);
			fireEvent(Event.create(this, Type.JOB_STARTED, null, false));
			node.setEndTime(time);
			fireEvent(Event.create(this, Type.JOB_FINISHED));
			return true;
		}
		
		return false;
	}
	
	/**
	 * If pipelining is set, will block on another flow's jobs.
	 */
	private boolean blockOnPipeLine() {
		if (this.isCancelled()) {
			return true;
		}
		
		// For pipelining of jobs. Will watch other jobs.
		if (!pipelineJobs.isEmpty()) {
			String blockedList = "";
			ArrayList<BlockingStatus> blockingStatus = new ArrayList<BlockingStatus>();
			for (String waitingJobId : pipelineJobs) {
				Status status = watcher.peekStatus(waitingJobId);
				if (status != null && !Status.isStatusFinished(status)) {
					BlockingStatus block = watcher.getBlockingStatus(waitingJobId);
					blockingStatus.add(block);
					blockedList += waitingJobId + ",";
				}
			}
			if (!blockingStatus.isEmpty()) {
				logger.info("Pipeline job " + this.jobId + " waiting on " + blockedList + " in execution " + watcher.getExecId());
				
				for (BlockingStatus bStatus: blockingStatus) {
					logger.info("Waiting on pipelined job " + bStatus.getJobId());
					currentBlockStatus = bStatus;
					bStatus.blockOnFinishedStatus();
					if (this.isCancelled()) {
						logger.info("Job was cancelled while waiting on pipeline. Quiting.");
						return true;
					}
					else {
						logger.info("Pipelined job " + bStatus.getJobId() + " finished.");
					}
				}
			}
		}
		
		currentBlockStatus = null;
		return false;
	}
	
	private boolean delayExecution() {
		if (this.isCancelled()) {
			return true;
		}
		
		long currentTime = System.currentTimeMillis();
		if (delayStartMs > 0) {
			logger.info("Delaying start of execution for " + delayStartMs + " milliseconds.");
			synchronized (this) {
				try {
					this.wait(delayStartMs);
					logger.info("Execution has been delayed for " + delayStartMs + " ms. Continuing with execution.");
				}
				catch (InterruptedException e) {
					logger.error("Job " + this.jobId + " was to be delayed for " + delayStartMs + ". Interrupted after " + (System.currentTimeMillis() - currentTime));
				}
			}
			
			if (this.isCancelled()) {
				logger.info("Job was cancelled while in delay. Quiting.");
				return true;
			}
		}
		
		return false;
	}
	
	private void finalizeLogFile() {
		closeLogger();
		if (logFile == null) {
			flowLogger.info("Log file for job " + this.jobId + " is null");
			return;
		}
		
		try {
			File[] files = logFile.getParentFile().listFiles(new FilenameFilter() {
				@Override
				public boolean accept(File dir, String name) {
					return name.startsWith(logFile.getName());
				}
			});
			Arrays.sort(files, Collections.reverseOrder());
			
			loader.uploadLogFile(executionId, this.node.getNestedId(), node.getAttempt(), files);
		}
		catch (ExecutorManagerException e) {
			flowLogger.error("Error writing out logs for job " + this.node.getNestedId(), e);
		}
	}

	private void finalizeAttachmentFile() {
		if (attachmentFileName == null) {
			flowLogger.info("Attachment file for job " + this.jobId + " is null");
			return;
		}

		try {
			File file = new File(attachmentFileName);
			if (!file.exists()) {
				flowLogger.info("No attachment file for job " + this.jobId + 
						" written.");
				return;
			}
			loader.uploadAttachmentFile(node, file);
		}
		catch (ExecutorManagerException e) {
			flowLogger.error("Error writing out attachment for job " + 
					this.node.getNestedId(), e);
		}
	}
	
	/**
	 * The main run thread.
	 * 
	 */
	@Override
	public void run() {
		Thread.currentThread().setName("JobRunner-" + this.jobId + "-" + executionId);
		
		// If the job is cancelled, disabled, killed. No log is created in this case
		if (handleNonReadyStatus()) {
			return;
		}

		createAttachmentFile();
		createLogger();
		boolean errorFound = false;
		// Delay execution if necessary. Will return a true if something went wrong.
		errorFound |= delayExecution();

		// For pipelining of jobs. Will watch other jobs. Will return true if
		// something went wrong.
		errorFound |= blockOnPipeLine();

		// Start the node.
		node.setStartTime(System.currentTimeMillis());
		if (!errorFound && !isCancelled()) {
			fireEvent(Event.create(this, Type.JOB_STARTED, null, false));
			try {
				loader.uploadExecutableNode(node, props);
			}
			catch (ExecutorManagerException e1) {
				logger.error("Error writing initial node properties");
			}
			
			if (prepareJob()) {
				// Writes status to the db
				writeStatus();
				fireEvent(Event.create(this, Type.JOB_STATUS_CHANGED), false);
				runJob();
				writeStatus();
			}
			else {
				changeStatus(Status.FAILED);
				logError("Job run failed preparing the job.");
			}
		}
		node.setEndTime(System.currentTimeMillis());

		if (isCancelled()) {
			changeStatus(Status.FAILED);
		}
		logInfo("Finishing job " + this.jobId + " at " + node.getEndTime());
		
		fireEvent(Event.create(this, Type.JOB_FINISHED), false);
		finalizeLogFile();
		finalizeAttachmentFile();
	}
	
	private boolean prepareJob() throws RuntimeException {
		// Check pre conditions
		if (props == null || cancelled) {
			logError("Failing job. The job properties don't exist");
			return false;
		}
		
		synchronized (syncObject) {
			if (node.getStatus() == Status.FAILED || cancelled) {
				return false;
			}

			if (node.getAttempt() > 0) {
				logInfo("Starting job " + this.jobId + " attempt " + node.getAttempt() + " at " + node.getStartTime());
			}
			else {
				logInfo("Starting job " + this.jobId + " at " + node.getStartTime());
			}
			
			// If it's an embedded flow, we'll add the nested flow info to the job conf
			if (node.getExecutableFlow() != node.getParentFlow()) {
				String subFlow = node.getPrintableId(":");
				props.put(CommonJobProperties.NESTED_FLOW_PATH, subFlow);
			}
			
			props.put(CommonJobProperties.JOB_ATTEMPT, node.getAttempt());
<<<<<<< HEAD
			props.put(CommonJobProperties.JOB_METADATA_FILE, createMetaDataFileName(node));
=======
			props.put(CommonJobProperties.JOB_METADATA_FILE,
					createMetaDataFileName(executionId, this.jobId, node.getAttempt()));
			props.put(CommonJobProperties.JOB_ATTACHMENT_FILE, attachmentFileName);
>>>>>>> 00fce49b
			changeStatus(Status.RUNNING);
			
			// Ability to specify working directory
			if (!props.containsKey(AbstractProcessJob.WORKING_DIR)) {
				props.put(AbstractProcessJob.WORKING_DIR, workingDir.getAbsolutePath());
			}
			
			if (props.containsKey("user.to.proxy")) {
				String jobProxyUser = props.getString("user.to.proxy");
				if (proxyUsers != null && !proxyUsers.contains(jobProxyUser)) {
					logger.error("User " + jobProxyUser + " has no permission to execute this job " + this.jobId + "!");
					return false;
				}
			}
			
			try {
				job = jobtypeManager.buildJobExecutor(this.jobId, props, logger);
			}
			catch (JobTypeManagerException e) {
				logger.error("Failed to build job type");
				return false;
			}
		}
		
		return true;
	}

	private void runJob() {
		try {
			job.run();
		}
		catch (Exception e) {
			e.printStackTrace();
			
			if (props.getBoolean("job.succeed.on.failure", false)) {
				changeStatus(Status.FAILED_SUCCEEDED);
				logError("Job run failed, but will treat it like success.");
				logError(e.getMessage() + e.getCause());
			}
			else {
				changeStatus(Status.FAILED);
				logError("Job run failed!");
				logError(e.getMessage() + e.getCause());
			}
		}
		
		if (job != null) {
			node.setOutputProps(job.getJobGeneratedProperties());
		}
		
		// If the job is still running, set the status to Success.
		if (!Status.isStatusFinished(node.getStatus())) {
			changeStatus(Status.SUCCEEDED);
		}
	}
	
	private void changeStatus(Status status) {
		changeStatus(status, System.currentTimeMillis());
	}
	
	private void changeStatus(Status status, long time) {
		node.setStatus(status);
		node.setUpdateTime(time);
	}
	
	private void fireEvent(Event event) {
		fireEvent(event, true);
	}
	
	private void fireEvent(Event event, boolean updateTime) {
		if (updateTime) {
			node.setUpdateTime(System.currentTimeMillis());
		}
		this.fireEventListeners(event);
	}
	
	public void cancel() {
		synchronized (syncObject) {
			logError("Cancel has been called.");
			this.cancelled = true;
			
			BlockingStatus status = currentBlockStatus;
			if (status != null) {
				status.unblock();
			}
			
			// Cancel code here
			if (job == null) {
				logError("Job hasn't started yet.");
				// Just in case we're waiting on the delay
				synchronized(this) {
					this.notify();
				}
				return;
			}
	
			try {
				job.cancel();
			}
			catch (Exception e) {
				logError(e.getMessage());
				logError("Failed trying to cancel job. Maybe it hasn't started running yet or just finished.");
			}
		}
	}
	
	public boolean isCancelled() {
		return cancelled;
	}
	
	public Status getStatus() {
		return node.getStatus();
	}

	private void logError(String message) {
		if (logger != null) {
			logger.error(message);
		}
	}

	private void logInfo(String message) {
		if (logger != null) {
			logger.info(message);
		}
	}
	
	public File getLogFile() {
		return logFile;
	}
	
	public static String createLogFileName(ExecutableNode node, int attempt) {
		int executionId = node.getExecutableFlow().getExecutionId();
		String jobId = node.getId();
		if (node.getExecutableFlow() != node.getParentFlow()) {
			// Posix safe file delimiter
			jobId = node.getPrintableId("._.");
		}
		return attempt > 0 ? "_job." + executionId + "." + attempt + "." + jobId + ".log" : "_job." + executionId + "." + jobId + ".log";
	}
	
	public static String createLogFileName(ExecutableNode node) {
		return JobRunner.createLogFileName(node, node.getAttempt());
	}
	
<<<<<<< HEAD
	public static String createMetaDataFileName(ExecutableNode node, int attempt) {
		int executionId = node.getExecutableFlow().getExecutionId();
		String jobId = node.getId();
		if (node.getExecutableFlow() != node.getParentFlow()) {
			// Posix safe file delimiter
			jobId = node.getPrintableId("._.");
		}
		
		return attempt > 0 ? "_job." + executionId + "." + attempt + "." + jobId + ".meta" : "_job." + executionId + "." + jobId + ".meta";
	}
	
	public static String createMetaDataFileName(ExecutableNode node) {
		return JobRunner.createMetaDataFileName(node, node.getAttempt());
=======
	public static String createAttachmentFileName(
			int executionId, String jobId, int attempt) {
		return attempt > 0 
				? "_job." + executionId + "." + attempt + "." + jobId + ".attach" 
				: "_job." + executionId + "." + jobId + ".attach";
	}

	public static String createLogFileName(
			int executionId, String jobId, int attempt) {
		return attempt > 0 
				? "_job." + executionId + "." + attempt + "." + jobId + ".log" 
				: "_job." + executionId + "." + jobId + ".log";
	}
	
	public static String createMetaDataFileName(
			int executionId, String jobId, int attempt) {
		return attempt > 0 
				? "_job." + executionId + "." + attempt + "." + jobId + ".meta" 
				: "_job." + executionId + "." + jobId + ".meta";
>>>>>>> 00fce49b
	}
}<|MERGE_RESOLUTION|>--- conflicted
+++ resolved
@@ -226,8 +226,7 @@
 	}
 
 	private void createAttachmentFile() {
-		String fileName = createAttachmentFileName(
-				this.executionId, this.jobId, node.getAttempt());
+		String fileName = createAttachmentFileName(node);
 		File file = new File(workingDir, fileName);
 		attachmentFileName = file.getAbsolutePath();
 	}
@@ -480,13 +479,8 @@
 			}
 			
 			props.put(CommonJobProperties.JOB_ATTEMPT, node.getAttempt());
-<<<<<<< HEAD
 			props.put(CommonJobProperties.JOB_METADATA_FILE, createMetaDataFileName(node));
-=======
-			props.put(CommonJobProperties.JOB_METADATA_FILE,
-					createMetaDataFileName(executionId, this.jobId, node.getAttempt()));
 			props.put(CommonJobProperties.JOB_ATTACHMENT_FILE, attachmentFileName);
->>>>>>> 00fce49b
 			changeStatus(Status.RUNNING);
 			
 			// Ability to specify working directory
@@ -631,7 +625,6 @@
 		return JobRunner.createLogFileName(node, node.getAttempt());
 	}
 	
-<<<<<<< HEAD
 	public static String createMetaDataFileName(ExecutableNode node, int attempt) {
 		int executionId = node.getExecutableFlow().getExecutionId();
 		String jobId = node.getId();
@@ -645,26 +638,22 @@
 	
 	public static String createMetaDataFileName(ExecutableNode node) {
 		return JobRunner.createMetaDataFileName(node, node.getAttempt());
-=======
-	public static String createAttachmentFileName(
-			int executionId, String jobId, int attempt) {
-		return attempt > 0 
-				? "_job." + executionId + "." + attempt + "." + jobId + ".attach" 
-				: "_job." + executionId + "." + jobId + ".attach";
-	}
-
-	public static String createLogFileName(
-			int executionId, String jobId, int attempt) {
-		return attempt > 0 
-				? "_job." + executionId + "." + attempt + "." + jobId + ".log" 
-				: "_job." + executionId + "." + jobId + ".log";
-	}
-	
-	public static String createMetaDataFileName(
-			int executionId, String jobId, int attempt) {
-		return attempt > 0 
-				? "_job." + executionId + "." + attempt + "." + jobId + ".meta" 
-				: "_job." + executionId + "." + jobId + ".meta";
->>>>>>> 00fce49b
+	}
+
+	public static String createAttachmentFileName(ExecutableNode node) {
+		
+		return JobRunner.createAttachmentFileName(node, node.getAttempt());
+	}
+	
+	public static String createAttachmentFileName(ExecutableNode node, int attempt) {
+		int executionId = node.getExecutableFlow().getExecutionId();
+		String jobId = node.getId();
+		if (node.getExecutableFlow() != node.getParentFlow()) {
+			// Posix safe file delimiter
+			jobId = node.getPrintableId("._.");
+		}
+
+		return attempt > 0 ? "_job." + executionId + "." + attempt + "." + jobId + ".attach" : "_job." + executionId + "." + jobId + ".attach";
+
 	}
 }