--- conflicted
+++ resolved
@@ -395,7 +395,6 @@
 		
 		
 	}
-<<<<<<< HEAD
 
 	public boolean isRecurring() {
 		return period == null ? false : true;
@@ -405,7 +404,4 @@
 		return skipPastOccurrences;
 	}
 	
-}
-=======
-}
->>>>>>> bb34b0f2587431129a808ff7742dfadbbe6817d5+}