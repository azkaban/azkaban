--- conflicted
+++ resolved
@@ -48,7 +48,6 @@
 		<link rel="stylesheet" type="text/css" href="${context}/css/jquery-ui-1.10.1.custom.css">
 	</head>
 	<body>
-<<<<<<< HEAD
 
 #set ($current_page="all")
 #set ($show_schedule="false")
@@ -63,16 +62,6 @@
 					$errorMsg
 				</div>
 			</div>
-=======
-#set($current_page="all")
-#set($show_schedule="false")
-
-#parse("azkaban/webapp/servlet/velocity/nav.vm")
-		<div class="messaging"><p id="messageClose">X</p><p id="message"></p></div>  
-		<div class="content">
-#if($errorMsg)
-				<div class="box-error-message">$errorMsg</div>
->>>>>>> 1c114114
 #else
 	#if ($error_message != "null")
 			<div class="alert alert-danger">$error_message</div>
@@ -158,7 +147,7 @@
 								<th class="date">End Time</th>
 								<th class="elapse">Elapsed</th>
 								<th class="status">Status</th>
-								<th class="logs">Logs</th>
+								<th class="logs">Details</th>
 							</tr>
 						</thead>
 						<tbody id="executableBody">
@@ -178,31 +167,7 @@
 							</div>
 							Flow log
 						</div>
-<<<<<<< HEAD
 						<div class="panel-body">
-=======
-					</div>
-					<div id="jobListView" class="executionInfo">
-						<table>
-							<thead>
-								<tr>
-									<th>Name</th>
-									<th class="timeline">Timeline</th>
-									<th class="date">Start Time</th>
-									<th class="date">End Time</th>
-									<th class="elapse">Elapsed</th>
-									<th class="status">Status</th>
-									<th class="details">Details</th>
-								</tr>
-							</thead>
-							<tbody id="executableBody">
-							</tbody>
-						</table>
-					</div>
-					<div id="flowLogView" class="logView">
-						<div class="logHeader"><div class="logButtonRow"><div id="updateLogBtn" class="btn7">Refresh</div></div></div>
-						<div class="logViewer">
->>>>>>> 1c114114
 							<pre id="logSection" class="log"></pre>
 						</div>
 					</div>
@@ -225,13 +190,7 @@
 				</div>
 			</div>
 
-<<<<<<< HEAD
 		<div id="contextMenu"></div>
-=======
-#parse("azkaban/webapp/servlet/velocity/flowexecutionpanel.vm")
-#end
-		</div>
->>>>>>> 1c114114
 
 	#parse ("azkaban/webapp/servlet/velocity/invalidsessionmodal.vm")
 	#parse ("azkaban/webapp/servlet/velocity/flowexecutionpanel.vm")
