--- conflicted
+++ resolved
@@ -29,13 +29,9 @@
 		<script type="text/javascript" src="${context}/js/azkaban.ajax.utils.js"></script>
 		<script type="text/javascript" src="${context}/js/azkaban.job.status.utils.js"></script>
 		<script type="text/javascript" src="${context}/js/azkaban.layout.js"></script>
-<<<<<<< HEAD
-		<script type="text/javascript" src="${context}/js/azkaban.exflow.view.js"></script>
-=======
-		<script type="text/javascript" src="${context}/js/azkaban.svg.exflow.helper.js"></script>
->>>>>>> 416a9b0f
 		<script type="text/javascript" src="${context}/js/azkaban.flow.job.view.js"></script>
 		<script type="text/javascript" src="${context}/js/azkaban.svg.graph.view.js"></script>
+		<script type="text/javascript" src="${context}/js/azkaban.exflow.view.js"></script>
 		<script type="text/javascript" src="${context}/js/svgNavigate.js"></script>
 		<script type="text/javascript">
 			var contextURL = "${context}";
@@ -48,13 +44,10 @@
 			var flowId = "${flowid}";
 			var execId = "${execid}";
 		</script>
-<<<<<<< HEAD
-		<link rel="stylesheet" type="text/css" href="${context}/css/azkaban-svg.css">
 		<link rel="stylesheet" type="text/css" href="${context}/css/bootstrap-datetimepicker.css" />
-=======
+
 		<link rel="stylesheet" type="text/css" href="${context}/css/jquery-ui-1.10.1.custom.css" />
 		<link rel="stylesheet" type="text/css" href="${context}/css/azkaban-graph.css" /> 
->>>>>>> 416a9b0f
 	</head>
 	<body>
 
@@ -181,48 +174,8 @@
 							<button type="button" class="close" data-dismiss="modal" aria-hidden="true">&times;</button>
 							<h4 class="modal-title">Error</h4>
 						</div>
-<<<<<<< HEAD
 						<div class="modal-body" id="messageDiv">
 							<p id="messageBox"></p>
-=======
-					</div>
-					
-					<div id="headertabs" class="headertabs">
-						<ul>
-							<li><a id="graphViewLink" href="#graph">Graph</a></li>
-							<li class="lidivider">|</li>
-							<li><a id="jobslistViewLink" href="#jobslist">Job List</a></li>
-							<li class="lidivider">|</li>
-							<li><a id="flowLogViewLink" href="#log">Flow Log</a></li>
-						</ul>
-						<ul id="actionsBtns" class="buttons">
-							<li><div id="pausebtn" class="btn2">Pause</div></li>
-							<li><div id="resumebtn" class="btn2">Resume</div></li>
-							<li><div id="cancelbtn" class="btn6">Cancel</div></li>
-							<li><div id="retrybtn" class="btn1">Retry Failed</div></li>
-							<li><div id="executebtn" class="btn1">Prepare Execution</div></li>
-						</ul>
-					</div>
-					<div id="graphView">
-						<div class="relative">
-							<div id="jobList" class="jobList">
-								<div id="filterList" class="filterList">
-									<input id="filter" class="filter" placeholder="  Job Filter" />
-								</div>
-								<div id="list" class="list">
-								</div>
-								<div id="flowGraphOptions">
-									<div id="autoPanZoom">
-										<input type="checkbox" id="autoPanZoomCheckbox" class="autoPanZoom" value="autoPanZoom" /><label for="autoPanZoom">Auto Pan Zoom</label>
-									</div>
-									<div id="resetPanZoomBtn" class="btn5 resetPanZoomBtn" >Reset Pan Zoom</div>
-								</div>
-							</div>
-							<div id="svgDiv" class="svgDiv">
-								<svg id="svgGraph" class="svgGraph" xmlns="http://www.w3.org/2000/svg" version="1.1" shape-rendering="optimize-speed" text-rendering="optimize-speed" >
-								</svg>
-							</div>
->>>>>>> 416a9b0f
 						</div>
 						<div class="modal-footer">
 							<button type="button" class="btn btn-primary" data-dismiss="modal">Dismiss</button>
