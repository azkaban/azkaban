--- conflicted
+++ resolved
@@ -62,10 +62,7 @@
 		contextType.put(".css", "text/css");
 		contextType.put(".png", "image/png");
 		contextType.put(".jpeg", "image/jpeg");
-<<<<<<< HEAD
-=======
 		contextType.put(".gif", "image/gif");
->>>>>>> df6eb48a
 		contextType.put(".jpg", "image/jpeg");
 	}
 	
