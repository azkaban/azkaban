--- conflicted
+++ resolved
@@ -61,7 +61,7 @@
 	@Override
 	public void init(ServletConfig config) throws ServletException {
 		super.init(config);
-		AzkabanWebServer server = (AzkabanWebServer) getApplication();
+		AzkabanWebServer server = (AzkabanWebServer)getApplication();
 		projectManager = server.getProjectManager();
 		executorManager = server.getExecutorManager();
 		scheduleManager = server.getScheduleManager();
@@ -69,31 +69,23 @@
 	}
 
 	@Override
-<<<<<<< HEAD
 	protected void handleGet(HttpServletRequest req, HttpServletResponse resp, 
-=======
-	protected void handleGet(HttpServletRequest req, HttpServletResponse resp,
->>>>>>> 416a9b0f
 			Session session) throws ServletException, IOException {
 		if (hasParam(req, "ajax")) {
 			handleAJAXAction(req, resp, session);
-		} else if (hasParam(req, "execid")) {
+		}
+		else if (hasParam(req, "execid")) {
 			if (hasParam(req, "job")) {
-<<<<<<< HEAD
 				handleExecutionJobDetailsPage(req, resp, session);
 			}
 			else {
-=======
-				handleExecutionJobPage(req, resp, session);
-			} else {
->>>>>>> 416a9b0f
 				handleExecutionFlowPage(req, resp, session);
 			}
-		} else {
+		}
+		else {
 			handleExecutionsPage(req, resp, session);
 		}
 	}
-<<<<<<< HEAD
 	
 	private void handleAJAXAction(HttpServletRequest req, 
 			HttpServletResponse resp, Session session) 
@@ -189,14 +181,6 @@
 	
 	private void handleExecutionJobDetailsPage(HttpServletRequest req, HttpServletResponse resp, Session session) throws ServletException, IOException {
 		Page page = newPage(req, resp, session, "azkaban/webapp/servlet/velocity/jobdetailspage.vm");
-=======
-
-	private void handleExecutionJobPage(HttpServletRequest req,
-			HttpServletResponse resp, Session session) throws ServletException,
-			IOException {
-		Page page = newPage(req, resp, session,
-				"azkaban/webapp/servlet/velocity/joblogpage.vm");
->>>>>>> 416a9b0f
 		User user = session.getUser();
 		int execId = getIntParam(req, "execid");
 		String jobId = getParam(req, "job");
@@ -204,63 +188,48 @@
 		page.add("execid", execId);
 		page.add("jobid", jobId);
 		page.add("attempt", attempt);
-
+		
 		ExecutableFlow flow = null;
 		try {
 			flow = executorManager.getExecutableFlow(execId);
 			if (flow == null) {
-<<<<<<< HEAD
 				page.add("errorMsg", "Error loading executing flow " + execId + ": not found.");
-=======
-				page.add("errorMsg", "Error loading executing flow " + execId
-						+ " not found.");
->>>>>>> 416a9b0f
 				page.render();
 				return;
 			}
 		} catch (ExecutorManagerException e) {
-			page.add("errorMsg",
-					"Error loading executing flow: " + e.getMessage());
+			page.add("errorMsg", "Error loading executing flow: " + e.getMessage());
 			page.render();
 			return;
 		}
-
+		
 		int projectId = flow.getProjectId();
-		Project project = getProjectPageByPermission(page, projectId, user,
-				Type.READ);
+		Project project = getProjectPageByPermission(page, projectId, user, Type.READ);
 		if (project == null) {
 			page.render();
 			return;
 		}
-
+		
 		page.add("projectName", project.getName());
 		page.add("flowid", flow.getFlowId());
-
+		
 		page.render();
 	}
-
-	private void handleExecutionsPage(HttpServletRequest req,
-			HttpServletResponse resp, Session session) throws ServletException,
-			IOException {
-		Page page = newPage(req, resp, session,
-				"azkaban/webapp/servlet/velocity/executionspage.vm");
+	
+	private void handleExecutionsPage(HttpServletRequest req, HttpServletResponse resp, Session session) throws ServletException, IOException {
+		Page page = newPage(req, resp, session, "azkaban/webapp/servlet/velocity/executionspage.vm");
 
 		List<ExecutableFlow> runningFlows = executorManager.getRunningFlows();
 		page.add("runningFlows", runningFlows.isEmpty() ? null : runningFlows);
-
-		List<ExecutableFlow> finishedFlows = executorManager
-				.getRecentlyFinishedFlows();
-		page.add("recentlyFinished", finishedFlows.isEmpty() ? null
-				: finishedFlows);
+		
+		List<ExecutableFlow> finishedFlows = executorManager.getRecentlyFinishedFlows();
+		page.add("recentlyFinished", finishedFlows.isEmpty() ? null : finishedFlows);
 		page.add("vmutils", velocityHelper);
 		page.render();
 	}
-
-	private void handleExecutionFlowPage(HttpServletRequest req,
-			HttpServletResponse resp, Session session) throws ServletException,
-			IOException {
-		Page page = newPage(req, resp, session,
-				"azkaban/webapp/servlet/velocity/executingflowpage.vm");
+	
+	private void handleExecutionFlowPage(HttpServletRequest req, HttpServletResponse resp, Session session) throws ServletException, IOException {
+		Page page = newPage(req, resp, session, "azkaban/webapp/servlet/velocity/executingflowpage.vm");
 		User user = session.getUser();
 		int execId = getIntParam(req, "execid");
 		page.add("execid", execId);
@@ -269,235 +238,133 @@
 		try {
 			flow = executorManager.getExecutableFlow(execId);
 			if (flow == null) {
-				page.add("errorMsg", "Error loading executing flow " + execId
-						+ " not found.");
+				page.add("errorMsg", "Error loading executing flow " + execId + " not found.");
 				page.render();
 				return;
 			}
 		} catch (ExecutorManagerException e) {
-			page.add("errorMsg",
-					"Error loading executing flow: " + e.getMessage());
+			page.add("errorMsg", "Error loading executing flow: " + e.getMessage());
 			page.render();
 			return;
 		}
-
+		
 		int projectId = flow.getProjectId();
-		Project project = getProjectPageByPermission(page, projectId, user,
-				Type.READ);
-		if (project == null) {
+		Project project = getProjectPageByPermission(page, projectId, user, Type.READ);
+		if(project == null) {
 			page.render();
 			return;
 		}
-
+		
 		page.add("projectId", project.getId());
 		page.add("projectName", project.getName());
 		page.add("flowid", flow.getFlowId());
-
+		
 		page.render();
 	}
-
-	protected Project getProjectPageByPermission(Page page, int projectId,
-			User user, Permission.Type type) {
+	
+	protected Project getProjectPageByPermission(Page page, int projectId, User user, Permission.Type type) {
 		Project project = projectManager.getProject(projectId);
-
+		
 		if (project == null) {
 			page.add("errorMsg", "Project " + project + " not found.");
-		} else if (!hasPermission(project, user, type)) {
-			page.add("errorMsg", "User " + user.getUserId() + " doesn't have "
-					+ type.name() + " permissions on " + project.getName());
-		} else {
+		}
+		else if (!hasPermission(project, user, type)) {
+			page.add("errorMsg", "User " + user.getUserId() + " doesn't have " + type.name() + " permissions on " + project.getName());
+		}
+		else {
 			return project;
 		}
-
+		
 		return null;
 	}
 
-	protected Project getProjectAjaxByPermission(Map<String, Object> ret,
-			String projectName, User user, Permission.Type type) {
+	protected Project getProjectAjaxByPermission(Map<String, Object> ret, String projectName, User user, Permission.Type type) {
 		Project project = projectManager.getProject(projectName);
-
+		
 		if (project == null) {
 			ret.put("error", "Project '" + project + "' not found.");
-		} else if (!hasPermission(project, user, type)) {
-			ret.put("error", "User '" + user.getUserId() + "' doesn't have "
-					+ type.name() + " permissions on " + project.getName());
-		} else {
+		}
+		else if (!hasPermission(project, user, type)) {
+			ret.put("error", "User '" + user.getUserId() + "' doesn't have " + type.name() + " permissions on " + project.getName());
+		}
+		else {
 			return project;
 		}
-
+		
 		return null;
 	}
-
-	protected Project getProjectAjaxByPermission(Map<String, Object> ret,
-			int projectId, User user, Permission.Type type) {
+	
+	protected Project getProjectAjaxByPermission(Map<String, Object> ret, int projectId, User user, Permission.Type type) {
 		Project project = projectManager.getProject(projectId);
-
+		
 		if (project == null) {
 			ret.put("error", "Project '" + project + "' not found.");
-		} else if (!hasPermission(project, user, type)) {
-			ret.put("error", "User '" + user.getUserId() + "' doesn't have "
-					+ type.name() + " permissions on " + project.getName());
-		} else {
+		}
+		else if (!hasPermission(project, user, type)) {
+			ret.put("error", "User '" + user.getUserId() + "' doesn't have " + type.name() + " permissions on " + project.getName());
+		}
+		else {
 			return project;
 		}
 
 		return null;
-<<<<<<< HEAD
 	}	
-=======
-	}
-
-	@Override
-	protected void handlePost(HttpServletRequest req, HttpServletResponse resp,
-			Session session) throws ServletException, IOException {
-		if (hasParam(req, "ajax")) {
-			handleAJAXAction(req, resp, session);
-		}
-	}
-
-	private void handleAJAXAction(HttpServletRequest req,
-			HttpServletResponse resp, Session session) throws ServletException,
-			IOException {
-		HashMap<String, Object> ret = new HashMap<String, Object>();
-		String ajaxName = getParam(req, "ajax");
-
-		if (hasParam(req, "execid")) {
-			int execid = getIntParam(req, "execid");
-			ExecutableFlow exFlow = null;
-
-			try {
-				exFlow = executorManager.getExecutableFlow(execid);
-			} catch (ExecutorManagerException e) {
-				ret.put("error", "Error fetching execution '" + execid + "': "
-						+ e.getMessage());
-			}
-
-			if (exFlow == null) {
-				ret.put("error", "Cannot find execution '" + execid + "'");
-			} else {
-				if (ajaxName.equals("fetchexecflow")) {
-					ajaxFetchExecutableFlow(req, resp, ret, session.getUser(),
-							exFlow);
-				} else if (ajaxName.equals("fetchexecflowupdate")) {
-					ajaxFetchExecutableFlowUpdate(req, resp, ret,
-							session.getUser(), exFlow);
-				} else if (ajaxName.equals("cancelFlow")) {
-					ajaxCancelFlow(req, resp, ret, session.getUser(), exFlow);
-				} else if (ajaxName.equals("restartFlow")) {
-					ajaxRestartFlow(req, resp, ret, session.getUser(), exFlow);
-				} else if (ajaxName.equals("pauseFlow")) {
-					ajaxPauseFlow(req, resp, ret, session.getUser(), exFlow);
-				} else if (ajaxName.equals("resumeFlow")) {
-					ajaxResumeFlow(req, resp, ret, session.getUser(), exFlow);
-				} else if (ajaxName.equals("fetchExecFlowLogs")) {
-					ajaxFetchExecFlowLogs(req, resp, ret, session.getUser(),
-							exFlow);
-				} else if (ajaxName.equals("fetchExecJobLogs")) {
-					ajaxFetchJobLogs(req, resp, ret, session.getUser(), exFlow);
-				} else if (ajaxName.equals("retryFailedJobs")) {
-					ajaxRestartFailed(req, resp, ret, session.getUser(), exFlow);
-				}
-				// else if (ajaxName.equals("fetchLatestJobStatus")) {
-				// ajaxFetchLatestJobStatus(req, resp, ret, session.getUser(),
-				// exFlow);
-				// }
-				else if (ajaxName.equals("flowInfo")) {
-					// String projectName = getParam(req, "project");
-					// Project project = projectManager.getProject(projectName);
-					// String flowName = getParam(req, "flow");
-					ajaxFetchExecutableFlowInfo(req, resp, ret,
-							session.getUser(), exFlow);
-				}
-			}
-		} else if (ajaxName.equals("getRunning")) {
-			String projectName = getParam(req, "project");
-			String flowName = getParam(req, "flow");
-			ajaxGetFlowRunning(req, resp, ret, session.getUser(), projectName,
-					flowName);
-		} else if (ajaxName.equals("flowInfo")) {
-			String projectName = getParam(req, "project");
-			String flowName = getParam(req, "flow");
-			ajaxFetchFlowInfo(req, resp, ret, session.getUser(), projectName,
-					flowName);
-		} else {
-			String projectName = getParam(req, "project");
-
-			ret.put("project", projectName);
-			if (ajaxName.equals("executeFlow")) {
-				ajaxAttemptExecuteFlow(req, resp, ret, session.getUser());
-			}
-		}
-		if (ret != null) {
-			this.writeJSON(resp, ret);
-		}
-	}
->>>>>>> 416a9b0f
-
-	// private void ajaxFetchLatestJobStatus(HttpServletRequest
-	// req,HttpServletResponse resp, HashMap<String, Object> ret, User user,
-	// ExecutableFlow exFlow) {
-	// Project project = getProjectAjaxByPermission(ret, exFlow.getProjectId(),
-	// user, Type.READ);
-	// if (project == null) {
-	// ret.put("error",
-	// "Project doesn't exist or incorrect access permission.");
-	// return;
-	// }
-	//
-	// String projectName;
-	// String flowName;
-	// String jobName;
-	// try {
-	// projectName = getParam(req, "projectName");
-	// flowName = getParam(req, "flowName");
-	// jobName = getParam(req, "jobName");
-	// } catch (Exception e) {
-	// ret.put("error", e.getMessage());
-	// return;
-	// }
-	//
-	// try {
-	// ExecutableNode node = exFlow.getExecutableNode(jobId);
-	// if (node == null) {
-	// ret.put("error", "Job " + jobId + " doesn't exist in " +
-	// exFlow.getExecutionId());
-	// return;
-	// }
-	//
-	// int attempt = this.getIntParam(req, "attempt", node.getAttempt());
-	// LogData data = executorManager.getExecutionJobLog(exFlow, jobId, offset,
-	// length, attempt);
-	// if (data == null) {
-	// ret.put("length", 0);
-	// ret.put("offset", offset);
-	// ret.put("data", "");
-	// }
-	// else {
-	// ret.put("length", data.getLength());
-	// ret.put("offset", data.getOffset());
-	// ret.put("data", data.getData());
-	// }
-	// } catch (ExecutorManagerException e) {
-	// throw new ServletException(e);
-	// }
-	//
-	// }
-
-	private void ajaxRestartFailed(HttpServletRequest req,
-			HttpServletResponse resp, HashMap<String, Object> ret, User user,
-			ExecutableFlow exFlow) throws ServletException {
-		Project project = getProjectAjaxByPermission(ret,
-				exFlow.getProjectId(), user, Type.EXECUTE);
-		if (project == null) {
-			return;
-		}
-
-		if (exFlow.getStatus() == Status.FAILED
-				|| exFlow.getStatus() == Status.SUCCEEDED) {
+
+//	private void ajaxFetchLatestJobStatus(HttpServletRequest req,HttpServletResponse resp, HashMap<String, Object> ret, User user, ExecutableFlow exFlow) {
+//		Project project = getProjectAjaxByPermission(ret, exFlow.getProjectId(), user, Type.READ);
+//		if (project == null) {
+//			ret.put("error", "Project doesn't exist or incorrect access permission.");
+//			return;
+//		}
+//		
+//		String projectName;
+//		String flowName;
+//		String jobName;
+//		try {
+//			projectName = getParam(req, "projectName");
+//			flowName = getParam(req, "flowName");
+//			jobName = getParam(req, "jobName");
+//		} catch (Exception e) {
+//			ret.put("error", e.getMessage());
+//			return;
+//		}
+//		
+//		try {
+//			ExecutableNode node = exFlow.getExecutableNode(jobId);
+//			if (node == null) {
+//				ret.put("error", "Job " + jobId + " doesn't exist in " + exFlow.getExecutionId());
+//				return;
+//			}
+//			
+//			int attempt = this.getIntParam(req, "attempt", node.getAttempt());
+//			LogData data = executorManager.getExecutionJobLog(exFlow, jobId, offset, length, attempt);
+//			if (data == null) {
+//				ret.put("length", 0);
+//				ret.put("offset", offset);
+//				ret.put("data", "");
+//			}
+//			else {
+//				ret.put("length", data.getLength());
+//				ret.put("offset", data.getOffset());
+//				ret.put("data", data.getData());
+//			}
+//		} catch (ExecutorManagerException e) {
+//			throw new ServletException(e);
+//		}
+//		
+//	}
+
+	private void ajaxRestartFailed(HttpServletRequest req, HttpServletResponse resp, HashMap<String, Object> ret, User user, ExecutableFlow exFlow) throws ServletException {
+		Project project = getProjectAjaxByPermission(ret, exFlow.getProjectId(), user, Type.EXECUTE);
+		if (project == null) {
+			return;
+		}
+		
+		if (exFlow.getStatus() == Status.FAILED || exFlow.getStatus() == Status.SUCCEEDED) {
 			ret.put("error", "Flow has already finished. Please re-execute.");
 			return;
 		}
-
+		
 		try {
 			executorManager.retryFailures(exFlow, user.getUserId());
 		} catch (ExecutorManagerException e) {
@@ -514,28 +381,25 @@
 	 * @param exFlow
 	 * @throws ServletException
 	 */
-	private void ajaxFetchExecFlowLogs(HttpServletRequest req,
-			HttpServletResponse resp, HashMap<String, Object> ret, User user,
-			ExecutableFlow exFlow) throws ServletException {
-		Project project = getProjectAjaxByPermission(ret,
-				exFlow.getProjectId(), user, Type.READ);
-		if (project == null) {
-			return;
-		}
-
+	private void ajaxFetchExecFlowLogs(HttpServletRequest req, HttpServletResponse resp, HashMap<String, Object> ret, User user, ExecutableFlow exFlow) throws ServletException {
+		Project project = getProjectAjaxByPermission(ret, exFlow.getProjectId(), user, Type.READ);
+		if (project == null) {
+			return;
+		}
+		
 		int offset = this.getIntParam(req, "offset");
 		int length = this.getIntParam(req, "length");
-
+		
 		resp.setCharacterEncoding("utf-8");
 
 		try {
-			LogData data = executorManager.getExecutableFlowLog(exFlow, offset,
-					length);
+			LogData data = executorManager.getExecutableFlowLog(exFlow, offset, length);
 			if (data == null) {
 				ret.put("length", 0);
 				ret.put("offset", offset);
 				ret.put("data", "");
-			} else {
+			}
+			else {
 				ret.put("length", data.getLength());
 				ret.put("offset", data.getOffset());
 				ret.put("data", data.getData());
@@ -544,7 +408,7 @@
 			throw new ServletException(e);
 		}
 	}
-
+	
 	/**
 	 * Gets the logs through ajax plain text stream to reduce memory overhead.
 	 * 
@@ -554,38 +418,33 @@
 	 * @param exFlow
 	 * @throws ServletException
 	 */
-	private void ajaxFetchJobLogs(HttpServletRequest req,
-			HttpServletResponse resp, HashMap<String, Object> ret, User user,
-			ExecutableFlow exFlow) throws ServletException {
-		Project project = getProjectAjaxByPermission(ret,
-				exFlow.getProjectId(), user, Type.READ);
-		if (project == null) {
-			return;
-		}
-
+	private void ajaxFetchJobLogs(HttpServletRequest req, HttpServletResponse resp, HashMap<String, Object> ret, User user, ExecutableFlow exFlow) throws ServletException {
+		Project project = getProjectAjaxByPermission(ret, exFlow.getProjectId(), user, Type.READ);
+		if (project == null) {
+			return;
+		}
+		
 		int offset = this.getIntParam(req, "offset");
 		int length = this.getIntParam(req, "length");
-
+		
 		String jobId = this.getParam(req, "jobId");
 		resp.setCharacterEncoding("utf-8");
 
 		try {
 			ExecutableNode node = exFlow.getExecutableNode(jobId);
 			if (node == null) {
-				ret.put("error",
-						"Job " + jobId + " doesn't exist in "
-								+ exFlow.getExecutionId());
+				ret.put("error", "Job " + jobId + " doesn't exist in " + exFlow.getExecutionId());
 				return;
 			}
-
+			
 			int attempt = this.getIntParam(req, "attempt", node.getAttempt());
-			LogData data = executorManager.getExecutionJobLog(exFlow, jobId,
-					offset, length, attempt);
+			LogData data = executorManager.getExecutionJobLog(exFlow, jobId, offset, length, attempt);
 			if (data == null) {
 				ret.put("length", 0);
 				ret.put("offset", offset);
 				ret.put("data", "");
-			} else {
+			}
+			else {
 				ret.put("length", data.getLength());
 				ret.put("offset", data.getOffset());
 				ret.put("data", data.getData());
@@ -596,12 +455,7 @@
 	}
 	
 	/**
-<<<<<<< HEAD
 	 * Gets the job summary.
-=======
-	 * Gets the job metadata through ajax plain text stream to reduce memory
-	 * overhead.
->>>>>>> 416a9b0f
 	 * 
 	 * @param req
 	 * @param resp
@@ -609,42 +463,23 @@
 	 * @param exFlow
 	 * @throws ServletException
 	 */
-<<<<<<< HEAD
 	private void ajaxFetchJobSummary(HttpServletRequest req, HttpServletResponse resp, HashMap<String, Object> ret, User user, ExecutableFlow exFlow) throws ServletException {
 		Project project = getProjectAjaxByPermission(ret, exFlow.getProjectId(), user, Type.READ);
 		if (project == null) {
 			return;
 		}
 		
-=======
-	@SuppressWarnings("unused")
-	private void ajaxFetchJobMetaData(HttpServletRequest req,
-			HttpServletResponse resp, HashMap<String, Object> ret, User user,
-			ExecutableFlow exFlow) throws ServletException {
-		Project project = getProjectAjaxByPermission(ret,
-				exFlow.getProjectId(), user, Type.READ);
-		if (project == null) {
-			return;
-		}
-
-		int offset = this.getIntParam(req, "offset");
-		int length = this.getIntParam(req, "length");
-
->>>>>>> 416a9b0f
 		String jobId = this.getParam(req, "jobId");
 		resp.setCharacterEncoding("utf-8");
 
 		try {
 			ExecutableNode node = exFlow.getExecutableNode(jobId);
 			if (node == null) {
-				ret.put("error",
-						"Job " + jobId + " doesn't exist in "
-								+ exFlow.getExecutionId());
+				ret.put("error", "Job " + jobId + " doesn't exist in " + exFlow.getExecutionId());
 				return;
 			}
-
+			
 			int attempt = this.getIntParam(req, "attempt", node.getAttempt());
-<<<<<<< HEAD
 			LogData data = executorManager.getExecutionJobLog(exFlow, jobId, 0, Integer.MAX_VALUE, attempt);
 			
 			LogSummary summary = new LogSummary(data);
@@ -660,117 +495,84 @@
 			} else if (jobType.contains("hive")) {
 				ret.put("hiveQueries", summary.getHiveQueries());
 				ret.put("hiveQueryJobs", summary.getHiveQueryJobs());
-=======
-			JobMetaData data = executorManager.getExecutionJobMetaData(exFlow,
-					jobId, offset, length, attempt);
-			if (data == null) {
-				ret.put("length", 0);
-				ret.put("offset", offset);
-				ret.put("data", "");
-			} else {
-				ret.put("length", data.getLength());
-				ret.put("offset", data.getOffset());
-				ret.put("data", data.getData());
->>>>>>> 416a9b0f
 			}
 		} catch (ExecutorManagerException e) {
 			throw new ServletException(e);
 		}
 	}
 
-<<<<<<< HEAD
 	private void ajaxFetchFlowInfo(HttpServletRequest req, HttpServletResponse resp, HashMap<String, Object> ret, User user, String projectName, String flowId) throws ServletException {
 		Project project = getProjectAjaxByPermission(ret, projectName, user, Type.READ);
-=======
-	private void ajaxFetchFlowInfo(HttpServletRequest req,
-			HttpServletResponse resp, HashMap<String, Object> ret, User user,
-			String projectName, String flowId) throws ServletException {
-		Project project = getProjectAjaxByPermission(ret, projectName, user,
-				Type.READ);
->>>>>>> 416a9b0f
-		if (project == null) {
-			return;
-		}
-
+		if (project == null) {
+			return;
+		}
+		
 		Flow flow = project.getFlow(flowId);
 		if (flow == null) {
-			ret.put("error", "Error loading flow. Flow " + flowId
-					+ " doesn't exist in " + projectName);
-			return;
-		}
-
+			ret.put("error", "Error loading flow. Flow " + flowId + " doesn't exist in " + projectName);
+			return;
+		}
+		
 		ret.put("successEmails", flow.getSuccessEmails());
 		ret.put("failureEmails", flow.getFailureEmails());
-
+		
 		Schedule sflow = null;
-<<<<<<< HEAD
 		try {
 			for (Schedule sched: scheduleManager.getSchedules()) {
 				if (sched.getProjectId() == project.getId() && sched.getFlowName().equals(flowId)) {
 					sflow = sched;
 					break;
 				}
-=======
-		for (Schedule sched : scheduleManager.getSchedules()) {
-			if (sched.getProjectId() == project.getId()
-					&& sched.getFlowName().equals(flowId)) {
-				sflow = sched;
-				break;
->>>>>>> 416a9b0f
 			}
 		} catch (ScheduleManagerException e) {
 			// TODO Auto-generated catch block
 			throw new ServletException(e);
 		}
-
+		
 		if (sflow != null) {
 			ret.put("scheduled", sflow.getNextExecTime());
 		}
 	}
 
-	private void ajaxFetchExecutableFlowInfo(HttpServletRequest req,
-			HttpServletResponse resp, HashMap<String, Object> ret, User user,
-			ExecutableFlow exflow) throws ServletException {
-		Project project = getProjectAjaxByPermission(ret,
-				exflow.getProjectId(), user, Type.READ);
-		if (project == null) {
-			return;
-		}
-
+	private void ajaxFetchExecutableFlowInfo(HttpServletRequest req, HttpServletResponse resp, HashMap<String, Object> ret, User user, ExecutableFlow exflow) throws ServletException {
+		Project project = getProjectAjaxByPermission(ret, exflow.getProjectId(), user, Type.READ);
+		if (project == null) {
+			return;
+		}
+		
 		Flow flow = project.getFlow(exflow.getFlowId());
 		if (flow == null) {
-			ret.put("error", "Error loading flow. Flow " + exflow.getFlowId()
-					+ " doesn't exist in " + exflow.getProjectId());
-			return;
-		}
-
+			ret.put("error", "Error loading flow. Flow " + exflow.getFlowId() + " doesn't exist in " + exflow.getProjectId());
+			return;
+		}
+		
 		ExecutionOptions options = exflow.getExecutionOptions();
-
+		
 		ret.put("successEmails", options.getSuccessEmails());
 		ret.put("failureEmails", options.getFailureEmails());
 		ret.put("flowParam", options.getFlowParameters());
-
+		
 		FailureAction action = options.getFailureAction();
 		String failureAction = null;
 		switch (action) {
-		case FINISH_CURRENTLY_RUNNING:
-			failureAction = "finishCurrent";
-			break;
-		case CANCEL_ALL:
-			failureAction = "cancelImmediately";
-			break;
-		case FINISH_ALL_POSSIBLE:
-			failureAction = "finishPossible";
-			break;
+			case FINISH_CURRENTLY_RUNNING:
+				failureAction = "finishCurrent";
+				break;
+			case CANCEL_ALL:
+				failureAction = "cancelImmediately";
+				break;
+			case FINISH_ALL_POSSIBLE:
+				failureAction = "finishPossible";
+				break;
 		}
 		ret.put("failureAction", failureAction);
-
+		
 		ret.put("notifyFailureFirst", options.getNotifyOnFirstFailure());
 		ret.put("notifyFailureLast", options.getNotifyOnLastFailure());
-
+		
 		ret.put("failureEmailsOverride", options.isFailureEmailsOverridden());
 		ret.put("successEmailsOverride", options.isSuccessEmailsOverridden());
-
+		
 		ret.put("concurrentOptions", options.getConcurrentOption());
 		ret.put("pipelineLevel", options.getPipelineLevel());
 		ret.put("pipelineExecution", options.getPipelineExecutionId());
@@ -783,12 +585,9 @@
 		ret.put("nodeStatus", nodeStatus);
 		ret.put("disabled", options.getDisabledJobs());
 	}
-
-	private void ajaxCancelFlow(HttpServletRequest req,
-			HttpServletResponse resp, HashMap<String, Object> ret, User user,
-			ExecutableFlow exFlow) throws ServletException {
-		Project project = getProjectAjaxByPermission(ret,
-				exFlow.getProjectId(), user, Type.EXECUTE);
+	
+	private void ajaxCancelFlow(HttpServletRequest req, HttpServletResponse resp, HashMap<String, Object> ret, User user, ExecutableFlow exFlow) throws ServletException{
+		Project project = getProjectAjaxByPermission(ret, exFlow.getProjectId(), user, Type.EXECUTE);
 		if (project == null) {
 			return;
 		}
@@ -800,37 +599,27 @@
 		}
 	}
 
-	private void ajaxGetFlowRunning(HttpServletRequest req,
-			HttpServletResponse resp, HashMap<String, Object> ret, User user,
-			String projectId, String flowId) throws ServletException {
-		Project project = getProjectAjaxByPermission(ret, projectId, user,
-				Type.EXECUTE);
-		if (project == null) {
-			return;
-		}
-
-		List<Integer> refs = executorManager.getRunningFlows(project.getId(),
-				flowId);
+	private void ajaxGetFlowRunning(HttpServletRequest req, HttpServletResponse resp, HashMap<String, Object> ret, User user, String projectId, String flowId) throws ServletException{
+		Project project = getProjectAjaxByPermission(ret, projectId, user, Type.EXECUTE);
+		if (project == null) {
+			return;
+		}
+		
+		List<Integer> refs = executorManager.getRunningFlows(project.getId(), flowId);
 		if (!refs.isEmpty()) {
 			ret.put("execIds", refs);
 		}
 	}
-
-	private void ajaxRestartFlow(HttpServletRequest req,
-			HttpServletResponse resp, HashMap<String, Object> ret, User user,
-			ExecutableFlow exFlow) throws ServletException {
-		Project project = getProjectAjaxByPermission(ret,
-				exFlow.getProjectId(), user, Type.EXECUTE);
-		if (project == null) {
-			return;
-		}
-	}
-
-	private void ajaxPauseFlow(HttpServletRequest req,
-			HttpServletResponse resp, HashMap<String, Object> ret, User user,
-			ExecutableFlow exFlow) throws ServletException {
-		Project project = getProjectAjaxByPermission(ret,
-				exFlow.getProjectId(), user, Type.EXECUTE);
+	
+	private void ajaxRestartFlow(HttpServletRequest req, HttpServletResponse resp, HashMap<String, Object> ret, User user, ExecutableFlow exFlow) throws ServletException{
+		Project project = getProjectAjaxByPermission(ret, exFlow.getProjectId(), user, Type.EXECUTE);
+		if (project == null) {
+			return;
+		}
+	}
+
+	private void ajaxPauseFlow(HttpServletRequest req, HttpServletResponse resp, HashMap<String, Object> ret, User user, ExecutableFlow exFlow) throws ServletException{
+		Project project = getProjectAjaxByPermission(ret, exFlow.getProjectId(), user, Type.EXECUTE);
 		if (project == null) {
 			return;
 		}
@@ -842,11 +631,8 @@
 		}
 	}
 
-	private void ajaxResumeFlow(HttpServletRequest req,
-			HttpServletResponse resp, HashMap<String, Object> ret, User user,
-			ExecutableFlow exFlow) throws ServletException {
-		Project project = getProjectAjaxByPermission(ret,
-				exFlow.getProjectId(), user, Type.EXECUTE);
+	private void ajaxResumeFlow(HttpServletRequest req, HttpServletResponse resp, HashMap<String, Object> ret, User user, ExecutableFlow exFlow) throws ServletException{
+		Project project = getProjectAjaxByPermission(ret, exFlow.getProjectId(), user, Type.EXECUTE);
 		if (project == null) {
 			return;
 		}
@@ -945,9 +731,9 @@
 				}
 				nodeObj.put("pastAttempts", pastAttempts);
 			}
-	
+			
 			nodeList.add(nodeObj);
-	
+			
 			// Add edges
 			for (String out : node.getOutNodes()) {
 				HashMap<String, Object> edgeObj = new HashMap<String, Object>();
@@ -1040,55 +826,42 @@
 			throws ServletException {
 		String projectName = getParam(req, "project");
 		String flowId = getParam(req, "flow");
-
-		Project project = getProjectAjaxByPermission(ret, projectName, user,
-				Type.EXECUTE);
+		
+		Project project = getProjectAjaxByPermission(ret, projectName, user, Type.EXECUTE);
 		if (project == null) {
 			ret.put("error", "Project '" + projectName + "' doesn't exist.");
 			return;
 		}
-<<<<<<< HEAD
-		
-=======
-
->>>>>>> 416a9b0f
+
 		ret.put("flow", flowId);
 		Flow flow = project.getFlow(flowId);
 		if (flow == null) {
-			ret.put("error", "Flow '" + flowId
-					+ "' cannot be found in project " + project);
-			return;
-		}
-
+			ret.put("error", "Flow '" + flowId + "' cannot be found in project " + project);
+			return;
+		}
+		
 		ajaxExecuteFlow(req, resp, ret, user);
 	}
-
-	private void ajaxExecuteFlow(HttpServletRequest req,
-			HttpServletResponse resp, HashMap<String, Object> ret, User user)
-			throws ServletException {
+	
+	private void ajaxExecuteFlow(HttpServletRequest req, HttpServletResponse resp, HashMap<String, Object> ret, User user) throws ServletException {
 		String projectName = getParam(req, "project");
 		String flowId = getParam(req, "flow");
-
-		Project project = getProjectAjaxByPermission(ret, projectName, user,
-				Type.EXECUTE);
+		
+		Project project = getProjectAjaxByPermission(ret, projectName, user, Type.EXECUTE);
 		if (project == null) {
 			ret.put("error", "Project '" + projectName + "' doesn't exist.");
 			return;
 		}
-<<<<<<< HEAD
-		
-=======
-
->>>>>>> 416a9b0f
+
 		ret.put("flow", flowId);
 		Flow flow = project.getFlow(flowId);
 		if (flow == null) {
-			ret.put("error", "Flow '" + flowId
-					+ "' cannot be found in project " + project);
-			return;
-		}
-
-		ExecutableFlow exflow = new ExecutableFlow(project, flow);
+			ret.put("error", "Flow '" + flowId + "' cannot be found in project " + project);
+			return;
+		}
+		
+		ExecutableFlow exflow = new ExecutableFlow(flow);
+		exflow.setSubmitUser(user.getUserId());
 		exflow.addAllProxyUsers(project.getProxyUsers());
 
 		ExecutionOptions options = HttpRequestUtils.parseFlowOptions(req);
@@ -1099,31 +872,27 @@
 		if (!options.isSuccessEmailsOverridden()) {
 			options.setSuccessEmails(flow.getSuccessEmails());
 		}
-<<<<<<< HEAD
 		options.setMailCreator(flow.getMailCreator());
-		
-=======
-
->>>>>>> 416a9b0f
+
 		try {
 			String message = executorManager.submitExecutableFlow(exflow, user.getUserId());
 			ret.put("message", message);
-		} catch (ExecutorManagerException e) {
+		}
+		catch (ExecutorManagerException e) {
 			e.printStackTrace();
-			ret.put("error", "Error submitting flow " + exflow.getFlowId()
-					+ ". " + e.getMessage());
+			ret.put("error", "Error submitting flow " + exflow.getFlowId() + ". " + e.getMessage());
 		}
 
 		ret.put("execid", exflow.getExecutionId());
 	}
-
+	
 	public class ExecutorVelocityHelper {
 		public String getProjectName(int id) {
 			Project project = projectManager.getProject(id);
 			if (project == null) {
 				return String.valueOf(id);
 			}
-
+			
 			return project.getName();
 		}
 	}
