/*
 * Copyright 2012 LinkedIn Corp.
 *
 * Licensed under the Apache License, Version 2.0 (the "License"); you may not
 * use this file except in compliance with the License. You may obtain a copy of
 * the License at
 *
 * http://www.apache.org/licenses/LICENSE-2.0
 *
 * Unless required by applicable law or agreed to in writing, software
 * distributed under the License is distributed on an "AS IS" BASIS, WITHOUT
 * WARRANTIES OR CONDITIONS OF ANY KIND, either express or implied. See the
 * License for the specific language governing permissions and limitations under
 * the License.
 */

package azkaban.webapp.servlet;

import static azkaban.ServiceProvider.SERVICE_PROVIDER;

import azkaban.project.Project;
import azkaban.server.session.Session;
import azkaban.user.Permission;
import azkaban.user.Role;
import azkaban.user.User;
import azkaban.user.UserManager;
import azkaban.user.UserManagerException;
import azkaban.utils.StringUtils;
import azkaban.webapp.WebMetrics;
import java.io.BufferedInputStream;
import java.io.File;
import java.io.FileInputStream;
import java.io.IOException;
import java.io.OutputStream;
import java.io.Writer;
import java.util.HashMap;
import java.util.Map;
import java.util.Set;
import java.util.UUID;
import javax.servlet.ServletConfig;
import javax.servlet.ServletException;
import javax.servlet.http.Cookie;
import javax.servlet.http.HttpServletRequest;
import javax.servlet.http.HttpServletResponse;
import org.apache.commons.fileupload.servlet.ServletFileUpload;
import org.apache.commons.io.IOUtils;
import org.apache.log4j.Logger;

/**
 * Abstract Servlet that handles auto login when the session hasn't been verified.
 */
public abstract class LoginAbstractAzkabanServlet extends
    AbstractAzkabanServlet {

  private static final long serialVersionUID = 1L;

  private static final Logger logger = Logger
      .getLogger(LoginAbstractAzkabanServlet.class.getName());
  private static final String SESSION_ID_NAME = "azkaban.browser.session.id";
  private static final int DEFAULT_UPLOAD_DISK_SPOOL_SIZE = 20 * 1024 * 1024;

  private static final HashMap<String, String> contextType =
      new HashMap<>();

  static {
    contextType.put(".js", "application/javascript");
    contextType.put(".css", "text/css");
    contextType.put(".png", "image/png");
    contextType.put(".jpeg", "image/jpeg");
    contextType.put(".gif", "image/gif");
    contextType.put(".jpg", "image/jpeg");
    contextType.put(".eot", "application/vnd.ms-fontobject");
    contextType.put(".svg", "image/svg+xml");
    contextType.put(".ttf", "application/octet-stream");
    contextType.put(".woff", "application/x-font-woff");
  }

  private final WebMetrics webMetrics = SERVICE_PROVIDER.getInstance(WebMetrics.class);
  private File webResourceDirectory = null;
  private MultipartParser multipartParser;
  private boolean shouldLogRawUserAgent = false;

  @Override
  public void init(final ServletConfig config) throws ServletException {
    super.init(config);

    this.multipartParser = new MultipartParser(DEFAULT_UPLOAD_DISK_SPOOL_SIZE);

    this.shouldLogRawUserAgent =
        getApplication().getServerProps().getBoolean("accesslog.raw.useragent",
            false);
  }

  public void setResourceDirectory(final File file) {
    this.webResourceDirectory = file;
  }

  @Override
  protected void doGet(final HttpServletRequest req, final HttpServletResponse resp)
      throws ServletException, IOException {

    this.webMetrics.markWebGetCall();
    // Set session id
    final Session session = getSessionFromRequest(req);
    logRequest(req, session);
    if (hasParam(req, "logout")) {
      resp.sendRedirect(req.getContextPath());
      if (session != null) {
        getApplication().getSessionCache()
            .removeSession(session.getSessionId());
      }
      return;
    }

    if (session != null) {
      if (logger.isDebugEnabled()) {
        logger.debug("Found session " + session.getUser());
      }
      if (handleFileGet(req, resp)) {
        return;
      }

      handleGet(req, resp, session);
    } else {
      if (hasParam(req, "ajax")) {
        final HashMap<String, String> retVal = new HashMap<>();
        retVal.put("error", "session");
        this.writeJSON(resp, retVal);
      } else {
        handleLogin(req, resp);
      }
    }
  }

  /**
   * Log out request - the format should be close to Apache access log format
   */
  private void logRequest(final HttpServletRequest req, final Session session) {
    final StringBuilder buf = new StringBuilder();
    buf.append(getRealClientIpAddr(req)).append(" ");
    if (session != null && session.getUser() != null) {
      buf.append(session.getUser().getUserId()).append(" ");
    } else {
      buf.append(" - ").append(" ");
    }

    buf.append("\"");
    buf.append(req.getMethod()).append(" ");
    buf.append(req.getRequestURI()).append(" ");
    if (req.getQueryString() != null && !isIllegalPostRequest(req)) {
      buf.append(req.getQueryString()).append(" ");
    } else {
      buf.append("-").append(" ");
    }
    buf.append(req.getProtocol()).append("\" ");

    final String userAgent = req.getHeader("User-Agent");
    if (this.shouldLogRawUserAgent) {
      buf.append(userAgent);
    } else {
      // simply log a short string to indicate browser or not
      if (StringUtils.isFromBrowser(userAgent)) {
        buf.append("browser");
      } else {
        buf.append("not-browser");
      }
    }

    logger.info(buf.toString());
  }

  private boolean handleFileGet(final HttpServletRequest req, final HttpServletResponse resp)
      throws IOException {
    if (this.webResourceDirectory == null) {
      return false;
    }

    // Check if it's a resource
    final String prefix = req.getContextPath() + req.getServletPath();
    final String path = req.getRequestURI().substring(prefix.length());
    final int index = path.lastIndexOf('.');
    if (index == -1) {
      return false;
    }

    final String extension = path.substring(index);
    if (contextType.containsKey(extension)) {
      final File file = new File(this.webResourceDirectory, path);
      if (!file.exists() || !file.isFile()) {
        return false;
      }

      resp.setContentType(contextType.get(extension));

      final OutputStream output = resp.getOutputStream();
      BufferedInputStream input = null;
      try {
        input = new BufferedInputStream(new FileInputStream(file));
        IOUtils.copy(input, output);
      } finally {
        if (input != null) {
          input.close();
        }
      }
      output.flush();
      return true;
    }

    return false;
  }

  private String getRealClientIpAddr(final HttpServletRequest req) {

    // If some upstream device added an X-Forwarded-For header
    // use it for the client ip
    // This will support scenarios where load balancers or gateways
    // front the Azkaban web server and a changing Ip address invalidates
    // the session
    final HashMap<String, String> headers = new HashMap<>();
    headers.put(WebUtils.X_FORWARDED_FOR_HEADER,
        req.getHeader(WebUtils.X_FORWARDED_FOR_HEADER.toLowerCase()));

    return WebUtils.getRealClientIpAddr(headers, req.getRemoteAddr());
  }

  private Session getSessionFromRequest(final HttpServletRequest req)
      throws ServletException {
    final Cookie cookie = getCookieByName(req, SESSION_ID_NAME);
    String sessionId = null;

    if (cookie != null) {
      sessionId = cookie.getValue();
    }

    if (sessionId == null && hasParam(req, "session.id")) {
      sessionId = getParam(req, "session.id");
    }
    return getSessionFromSessionId(sessionId);
  }

  private Session getSessionFromSessionId(final String sessionId) {
    if (sessionId == null) {
      return null;
    }

    return getApplication().getSessionCache().getSession(sessionId);
  }

  private void handleLogin(final HttpServletRequest req, final HttpServletResponse resp)
      throws ServletException, IOException {
    handleLogin(req, resp, null);
  }

  private void handleLogin(final HttpServletRequest req, final HttpServletResponse resp,
      final String errorMsg) throws ServletException, IOException {
    final Page page = newPage(req, resp, "azkaban/webapp/servlet/velocity/login.vm");
    page.add("passwordPlaceholder", this.passwordPlaceholder);
    if (errorMsg != null) {
      page.add("errorMsg", errorMsg);
    }

    page.render();
  }

  @Override
  protected void doPost(final HttpServletRequest req, final HttpServletResponse resp)
      throws ServletException, IOException {
    Session session = getSessionFromRequest(req);
    this.webMetrics.markWebPostCall();
    logRequest(req, session);
    if (isIllegalPostRequest(req)) {
      writeResponse(resp, "Login error. Must pass username and password in request body");
      return;
    }

    // Handle Multipart differently from other post messages
    if (ServletFileUpload.isMultipartContent(req)) {
      final Map<String, Object> params = this.multipartParser.parseMultipart(req);
      if (session == null) {
        // See if the session id is properly set.
        if (params.containsKey("session.id")) {
          final String sessionId = (String) params.get("session.id");

          session = getSessionFromSessionId(sessionId);
          if (session != null) {
            handleMultiformPost(req, resp, params, session);
            return;
          }
        }

        // if there's no valid session, see if it's a one time session.
        if (!params.containsKey("username") || !params.containsKey("password")) {
          writeResponse(resp, "Login error. Need username and password");
          return;
        }

        final String username = (String) params.get("username");
        final String password = (String) params.get("password");
        final String ip = getRealClientIpAddr(req);

        try {
          session = createSession(username, password, ip);
        } catch (final UserManagerException e) {
          writeResponse(resp, "Login error: " + e.getMessage());
          return;
        }
      }

      handleMultiformPost(req, resp, params, session);
    } else if (hasParam(req, "action")
        && getParam(req, "action").equals("login")) {
      final HashMap<String, Object> obj = new HashMap<>();
      handleAjaxLoginAction(req, resp, obj);
      this.writeJSON(resp, obj);
    } else if (session == null) {
      if (hasParam(req, "username") && hasParam(req, "password")) {
        // If it's a post command with curl, we create a temporary session
        try {
          session = createSession(req);
        } catch (final UserManagerException e) {
          writeResponse(resp, "Login error: " + e.getMessage());
        }

        handlePost(req, resp, session);
      } else {
        // There are no valid sessions and temporary logins, no we either pass
        // back a message or redirect.
        if (isAjaxCall(req)) {
<<<<<<< HEAD
          final String response =
              AbstractAzkabanServlet
                  .createJsonResponse("error", "Invalid Session. Need to re-login",
                  "login", null);
=======
          final String response = AbstractAzkabanServlet
              .createJsonResponse("error", "Invalid Session. Need to re-login", "login", null);
>>>>>>> 9f99d731
          writeResponse(resp, response);
        } else {
          handleLogin(req, resp, "Enter username and password");
        }
      }
    } else {
      handlePost(req, resp, session);
    }
  }

  /**
   * Disallows users from logging in by passing their username and password via the request header
   * where it'd be logged.
   *
   * Example of illegal post request: curl -X POST http://localhost:8081/?action=login\&username=azkaban\&password=azkaban
   *
   * req.getParameterMap() or req.getParameterNames() cannot be used because they draw no
   * distinction between the illegal request above and the following valid request: curl -X POST -d
   * "action=login&username=azkaban&password=azkaban" http://localhost:8081/
   *
   * "password=" is searched for because it leverages the query syntax to determine that the user
   * is passing the password as a parameter name. There is no other ajax call that has a parameter
   * that includes the string "password" at the end which could throw false positives.
   */
  private boolean isIllegalPostRequest(final HttpServletRequest req) {
    return (req.getQueryString() != null && req.getQueryString().contains("password="));
  }

  private Session createSession(final HttpServletRequest req)
      throws UserManagerException, ServletException {
    final String username = getParam(req, "username");
    final String password = getParam(req, "password");
    final String ip = getRealClientIpAddr(req);

    return createSession(username, password, ip);
  }

  private Session createSession(final String username, final String password, final String ip)
      throws UserManagerException, ServletException {
    final UserManager manager = getApplication().getUserManager();
    final User user = manager.getUser(username, password);

    final String randomUID = UUID.randomUUID().toString();
    final Session session = new Session(randomUID, user, ip);

    return session;
  }

  protected boolean hasPermission(final Project project, final User user,
      final Permission.Type type) {
    final UserManager userManager = getApplication().getUserManager();
    if (project.hasPermission(user, type)) {
      return true;
    }

    for (final String roleName : user.getRoles()) {
      final Role role = userManager.getRole(roleName);
      if (role.getPermission().isPermissionSet(type)
          || role.getPermission().isPermissionSet(Permission.Type.ADMIN)) {
        return true;
      }
    }

    return false;
  }

  protected void handleAjaxLoginAction(final HttpServletRequest req,
      final HttpServletResponse resp, final Map<String, Object> ret)
      throws ServletException {
    if (hasParam(req, "username") && hasParam(req, "password")) {
      Session session = null;
      try {
        session = createSession(req);
      } catch (final UserManagerException e) {
        ret.put("error", "Incorrect Login. " + e.getMessage());
        return;
      }

      final Cookie cookie = new Cookie(SESSION_ID_NAME, session.getSessionId());
      cookie.setPath("/");
      resp.addCookie(cookie);
      getApplication().getSessionCache().addSession(session);
      final Set<Session> sessionsOfSameIP =
          getApplication().getSessionCache().findSessionsByIP(session.getIp());

      // Check potential DDoS attack by bad hosts.
      logger.info(
          "Session id created for user '" + session.getUser().getUserId() + "' and ip " + session
              .getIp() + ", " + sessionsOfSameIP.size() + " session(s) found from this IP");
      ret.put("status", "success");
      ret.put("session.id", session.getSessionId());
    } else {
      ret.put("error", "Incorrect Login.");
    }
  }

  protected void writeResponse(final HttpServletResponse resp, final String response)
      throws IOException {
    final Writer writer = resp.getWriter();
    writer.append(response);
    writer.flush();
  }

  protected boolean isAjaxCall(final HttpServletRequest req) throws ServletException {
    final String value = req.getHeader("X-Requested-With");
    if (value != null) {
      logger.info("has X-Requested-With " + value);
      return value.equals("XMLHttpRequest");
    }

    return false;
  }

  /**
   * The get request is handed off to the implementor after the user is logged in.
   */
  protected abstract void handleGet(HttpServletRequest req,
      HttpServletResponse resp, Session session) throws ServletException,
      IOException;

  /**
   * The post request is handed off to the implementor after the user is logged in.
   */
  protected abstract void handlePost(HttpServletRequest req,
      HttpServletResponse resp, Session session) throws ServletException,
      IOException;

  /**
   * The post request is handed off to the implementor after the user is logged in.
   */
  protected void handleMultiformPost(final HttpServletRequest req,
      final HttpServletResponse resp, final Map<String, Object> multipart, final Session session)
      throws ServletException, IOException {
  }
}<|MERGE_RESOLUTION|>--- conflicted
+++ resolved
@@ -326,15 +326,10 @@
         // There are no valid sessions and temporary logins, no we either pass
         // back a message or redirect.
         if (isAjaxCall(req)) {
-<<<<<<< HEAD
           final String response =
               AbstractAzkabanServlet
                   .createJsonResponse("error", "Invalid Session. Need to re-login",
                   "login", null);
-=======
-          final String response = AbstractAzkabanServlet
-              .createJsonResponse("error", "Invalid Session. Need to re-login", "login", null);
->>>>>>> 9f99d731
           writeResponse(resp, response);
         } else {
           handleLogin(req, resp, "Enter username and password");
