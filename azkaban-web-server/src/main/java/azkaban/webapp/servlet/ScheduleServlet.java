/*
 * Copyright 2012 LinkedIn Corp.
 *
 * Licensed under the Apache License, Version 2.0 (the "License"); you may not
 * use this file except in compliance with the License. You may obtain a copy of
 * the License at
 *
 * http://www.apache.org/licenses/LICENSE-2.0
 *
 * Unless required by applicable law or agreed to in writing, software
 * distributed under the License is distributed on an "AS IS" BASIS, WITHOUT
 * WARRANTIES OR CONDITIONS OF ANY KIND, either express or implied. See the
 * License for the specific language governing permissions and limitations under
 * the License.
 */
package azkaban.webapp.servlet;

import azkaban.Constants;
import azkaban.executor.ExecutionOptions;
import azkaban.flow.Flow;
import azkaban.flow.Node;
import azkaban.project.Project;
import azkaban.project.ProjectLogEvent.EventType;
import azkaban.project.ProjectManager;
import azkaban.scheduler.Schedule;
import azkaban.scheduler.ScheduleManager;
import azkaban.scheduler.ScheduleManagerException;
import azkaban.server.AzkabanAPI;
import azkaban.server.HttpRequestUtils;
import azkaban.server.SlaRequestUtils;
import azkaban.server.session.Session;
import azkaban.sla.SlaOption;
import azkaban.user.Permission;
import azkaban.user.Permission.Type;
import azkaban.user.User;
import azkaban.user.UserManager;
import azkaban.utils.TimeUtils;
import azkaban.webapp.AzkabanWebServer;
import java.io.IOException;
import java.util.ArrayList;
import java.util.HashMap;
import java.util.List;
import java.util.Map;
import javax.servlet.ServletConfig;
import javax.servlet.ServletException;
import javax.servlet.http.HttpServletRequest;
import javax.servlet.http.HttpServletResponse;
import org.apache.log4j.Logger;
import org.joda.time.DateTime;
import org.joda.time.DateTimeZone;
import org.joda.time.LocalDateTime;
import org.joda.time.ReadablePeriod;
import org.joda.time.format.DateTimeFormat;


public class ScheduleServlet extends LoginAbstractAzkabanServlet {

  private static final String API_SLA_INFO = "slaInfo";
  private static final String API_SET_SLA = "setSla";
  private static final String API_FETCH_SCHEDULES = "fetchSchedules";
  private static final String API_FETCH_SCHEDULE = "fetchSchedule";
  private static final String API_LOAD_FLOW = "loadFlow";
  private static final String API_SCHEDULE_FLOW = "scheduleFlow";
  private static final String API_SCHEDULE_CRON_FLOW = "scheduleCronFlow";
  private static final String API_REMOVE_SCHED = "removeSched";

  public static final String PARAM_SLA_EMAILS = "slaEmails";
  public static final String PARAM_SCHEDULE_ID = "scheduleId";
  public static final String PARAM_SETTINGS = "settings";
  public static final String PARAM_ERROR = "error";
  public static final String PARAM_ALL_JOB_NAMES = "allJobNames";
  public static final String PARAM_STATUS = "status";
  public static final String PARAM_MESSAGE = "message";

  public static final String STATUS_SUCCESS = "success";
  public static final String STATUS_ERROR = "error";

  private static final long serialVersionUID = 1L;
  private static final Logger logger = Logger.getLogger(ScheduleServlet.class);
  private ProjectManager projectManager;
  private ScheduleManager scheduleManager;
  private UserManager userManager;

  public ScheduleServlet() {
    super(createAPIEndpoints());
  }

  @Override
  public void init(final ServletConfig config) throws ServletException {
    super.init(config);
    final AzkabanWebServer server = getApplication();
    this.userManager = server.getUserManager();
    this.projectManager = server.getProjectManager();
    this.scheduleManager = server.getScheduleManager();
  }

  private static List<AzkabanAPI> createAPIEndpoints() {
    final List<AzkabanAPI> apiEndpoints = new ArrayList<>();
    apiEndpoints.add(new AzkabanAPI("ajax", API_SLA_INFO));
    apiEndpoints.add(new AzkabanAPI("ajax", API_SET_SLA));
    apiEndpoints.add(new AzkabanAPI("ajax", API_FETCH_SCHEDULES));
    apiEndpoints.add(new AzkabanAPI("ajax", API_FETCH_SCHEDULE));
    apiEndpoints.add(new AzkabanAPI("ajax", API_LOAD_FLOW));
    apiEndpoints.add(new AzkabanAPI("ajax", API_SCHEDULE_FLOW));
    apiEndpoints.add(new AzkabanAPI("ajax", API_SCHEDULE_CRON_FLOW));

    apiEndpoints.add(new AzkabanAPI("action", API_SCHEDULE_FLOW));
    apiEndpoints.add(new AzkabanAPI("action", API_SCHEDULE_CRON_FLOW));
    apiEndpoints.add(new AzkabanAPI("action", API_REMOVE_SCHED));
    return apiEndpoints;
  }

  @Override
  protected void handleGet(final HttpServletRequest req, final HttpServletResponse resp,
      final Session session) throws ServletException, IOException {
    if (hasParam(req, "ajax")) {
      handleAJAXAction(req, resp, session);
    } else {
      handleGetAllSchedules(req, resp, session);
    }
  }

  private void handleAJAXAction(final HttpServletRequest req,
      final HttpServletResponse resp, final Session session) throws ServletException, IOException {
    final HashMap<String, Object> ret = new HashMap<>();
    final String ajaxName = getParam(req, "ajax");

    if (API_SLA_INFO.equals(ajaxName)) {
      ajaxSlaInfo(req, ret, session.getUser());
    } else if (API_SET_SLA.equals(ajaxName)) {
      ajaxSetSla(req, ret, session.getUser());
      // alias loadFlow is preserved for backward compatibility
    } else if (API_FETCH_SCHEDULES.equals(ajaxName) || API_LOAD_FLOW.equals(ajaxName)) {
      ajaxFetchSchedules(ret);
    } else if (API_SCHEDULE_FLOW.equals(ajaxName)) {
      ajaxScheduleFlow(req, ret, session.getUser());
    } else if (API_SCHEDULE_CRON_FLOW.equals(ajaxName)) {
      ajaxScheduleCronFlow(req, ret, session.getUser());
    } else if (API_FETCH_SCHEDULE.equals(ajaxName)) {
      ajaxFetchSchedule(req, ret, session.getUser());
    }

    if (ret != null) {
      this.writeJSON(resp, ret);
    }
  }

  private void ajaxFetchSchedules(final HashMap<String, Object> ret) throws ServletException {
    final List<Schedule> schedules;
    try {
      schedules = this.scheduleManager.getSchedules();
    } catch (final ScheduleManagerException e) {
      throw new ServletException(e);
    }
    // See if anything is scheduled
    if (schedules.size() <= 0) {
      return;
    }

    final List<HashMap<String, Object>> output =
        new ArrayList<>();
    ret.put("items", output);

    for (final Schedule schedule : schedules) {
      try {
        writeScheduleData(output, schedule);
      } catch (final ScheduleManagerException e) {
        throw new ServletException(e);
      }
    }
  }

  private void writeScheduleData(final List<HashMap<String, Object>> output,
      final Schedule schedule) throws ScheduleManagerException {

    final HashMap<String, Object> data = new HashMap<>();
    data.put(PARAM_SCHEDULE_ID, schedule.getScheduleId());
    data.put("flowname", schedule.getFlowName());
    data.put("projectname", schedule.getProjectName());
    data.put("time", schedule.getFirstSchedTime());
    data.put("cron", schedule.getCronExpression());

    final DateTime time = DateTime.now();
    long period = 0;
    if (schedule.getPeriod() != null) {
      period = time.plus(schedule.getPeriod()).getMillis() - time.getMillis();
    }
    data.put("period", period);
    data.put("history", false);
    output.add(data);
  }

  private void ajaxSetSla(final HttpServletRequest req, final HashMap<String, Object> ret,
      final User user) {
    try {
      final int scheduleId = getIntParam(req, PARAM_SCHEDULE_ID);
      final Schedule sched = this.scheduleManager.getSchedule(scheduleId);
      if (sched == null) {
        ret.put(PARAM_ERROR,
            "Error loading schedule. Schedule " + scheduleId
                + " doesn't exist");
        return;
      }

      final Project project = this.projectManager.getProject(sched.getProjectId());
      if (!hasPermission(project, user, Permission.Type.SCHEDULE)) {
        ret.put(PARAM_ERROR, "User " + user
            + " does not have permission to set SLA for this flow.");
        return;
      }

      final String emailStr = getParam(req, PARAM_SLA_EMAILS);
      final Map<String, String> settings = getParamGroup(req, PARAM_SETTINGS);
      final List<SlaOption> slaOptions = SlaRequestUtils.parseSlaOptions(sched.getFlowName(),
          emailStr, settings);

      if (slaOptions.isEmpty()) {
        throw new ScheduleManagerException(
            String.format("SLA for schedule %s must have at least one action", scheduleId));
      }

      sched.getExecutionOptions().setSlaOptions(slaOptions);
      this.scheduleManager.insertSchedule(sched);
      this.projectManager.postProjectEvent(project, EventType.SLA,
          user.getUserId(), "SLA for flow " + sched.getFlowName()
              + " has been added/changed.");

    } catch (final ServletException e) {
      ret.put(PARAM_ERROR, e.getMessage());
    } catch (final ScheduleManagerException e) {
      logger.error(e.getMessage(), e);
      ret.put(PARAM_ERROR, e.getMessage());
    }

  }
<<<<<<< HEAD

=======
  
>>>>>>> d0b519cb
  private void ajaxFetchSchedule(final HttpServletRequest req,
      final HashMap<String, Object> ret, final User user) throws ServletException {

    final int projectId = getIntParam(req, "projectId");
    final String flowId = getParam(req, "flowId");
    try {
      final Schedule schedule = this.scheduleManager.getSchedule(projectId, flowId);

      if (schedule != null) {
        final Map<String, Object> jsonObj = new HashMap<>();
        jsonObj.put(PARAM_SCHEDULE_ID, Integer.toString(schedule.getScheduleId()));
        jsonObj.put("submitUser", schedule.getSubmitUser());
        jsonObj.put("firstSchedTime",
            TimeUtils.formatDateTime(schedule.getFirstSchedTime()));
        jsonObj.put("nextExecTime",
            TimeUtils.formatDateTime(schedule.getNextExecTime()));
        jsonObj.put("period", TimeUtils.formatPeriod(schedule.getPeriod()));
        jsonObj.put("cronExpression", schedule.getCronExpression());
        jsonObj.put("executionOptions", schedule.getExecutionOptions());
        ret.put("schedule", jsonObj);
      }
    } catch (final ScheduleManagerException e) {
      logger.error(e.getMessage(), e);
      ret.put(PARAM_ERROR, e);
    }
  }

  private void ajaxSlaInfo(final HttpServletRequest req, final HashMap<String, Object> ret,
      final User user) {
    final int scheduleId;
    try {
      scheduleId = getIntParam(req, PARAM_SCHEDULE_ID);
      final Schedule sched = this.scheduleManager.getSchedule(scheduleId);
      if (sched == null) {
        ret.put(PARAM_ERROR,
            "Error loading schedule. Schedule " + scheduleId
                + " doesn't exist");
        return;
      }

      final Project project =
          getProjectAjaxByPermission(ret, sched.getProjectId(), user, Type.READ);
      if (project == null) {
        ret.put(PARAM_ERROR,
            "Error loading project. Project " + sched.getProjectId()
                + " doesn't exist");
        return;
      }

      final Flow flow = project.getFlow(sched.getFlowName());
      if (flow == null) {
        ret.put(PARAM_ERROR, "Error loading flow. Flow " + sched.getFlowName()
            + " doesn't exist in " + sched.getProjectId());
        return;
      }

      final List<SlaOption> slaOptions = sched.getExecutionOptions().getSlaOptions();
      final ExecutionOptions flowOptions = sched.getExecutionOptions();

      if (slaOptions != null && slaOptions.size() > 0) {
        ret.put(PARAM_SLA_EMAILS, slaOptions.get(0).getEmails());

        final List<Object> setObj = new ArrayList<>();
        for (final SlaOption slaOption : slaOptions) {
          setObj.add(slaOption.toWebObject());
        }
        ret.put(PARAM_SETTINGS, setObj);
      } else if (flowOptions != null) {
        if (flowOptions.getFailureEmails() != null) {
          final List<String> emails = flowOptions.getFailureEmails();
          if (emails.size() > 0) {
            ret.put(PARAM_SLA_EMAILS, emails);
          }
        }
      } else {
        if (flow.getFailureEmails() != null) {
          final List<String> emails = flow.getFailureEmails();
          if (emails.size() > 0) {
            ret.put(PARAM_SLA_EMAILS, emails);
          }
        }
      }

      final List<String> allJobs = new ArrayList<>();
      for (final Node n : flow.getNodes()) {
        allJobs.add(n.getId());
      }

      ret.put(PARAM_ALL_JOB_NAMES, allJobs);
    } catch (final ServletException e) {
      ret.put(PARAM_ERROR, e);
    } catch (final ScheduleManagerException e) {
      logger.error(e.getMessage(), e);
      ret.put(PARAM_ERROR, e);
    }
  }

  protected Project getProjectAjaxByPermission(final Map<String, Object> ret,
      final int projectId, final User user, final Permission.Type type) {
    return filterProjectByPermission(this.projectManager.getProject(projectId), user, type, ret);
  }

  private void handleGetAllSchedules(final HttpServletRequest req,
      final HttpServletResponse resp, final Session session) throws ServletException, IOException {

    final Page page =
        newPage(req, resp, session,
            "azkaban/webapp/servlet/velocity/scheduledflowpage.vm");

    final List<Schedule> schedules;
    try {
      schedules = this.scheduleManager.getSchedules();
    } catch (final ScheduleManagerException e) {
      throw new ServletException(e);
    }
    page.add("schedules", schedules);
    page.render();
  }

  @Override
  protected void handlePost(final HttpServletRequest req, final HttpServletResponse resp,
      final Session session) throws ServletException, IOException {
    if (hasParam(req, "ajax")) {
      handleAJAXAction(req, resp, session);
    } else {
      final HashMap<String, Object> ret = new HashMap<>();
      if (hasParam(req, "action")) {
        final String action = getParam(req, "action");
        if (API_SCHEDULE_FLOW.equals(action)) {
          ajaxScheduleFlow(req, ret, session.getUser());
        } else if (API_SCHEDULE_CRON_FLOW.equals(action)) {
          ajaxScheduleCronFlow(req, ret, session.getUser());
        } else if (API_REMOVE_SCHED.equals(action)) {
          ajaxRemoveSched(req, ret, session.getUser());
        }
      }

      if (ret.get(PARAM_STATUS) == (STATUS_SUCCESS)) {
        setSuccessMessageInCookie(resp, (String) ret.get(PARAM_MESSAGE));
      } else {
        setErrorMessageInCookie(resp, (String) ret.get(PARAM_MESSAGE));
      }

      this.writeJSON(resp, ret);
    }
  }

  private void ajaxRemoveSched(final HttpServletRequest req, final Map<String, Object> ret,
      final User user) throws ServletException {
    final int scheduleId = getIntParam(req, PARAM_SCHEDULE_ID);
    final Schedule sched;
    try {
      sched = this.scheduleManager.getSchedule(scheduleId);
    } catch (final ScheduleManagerException e) {
      throw new ServletException(e);
    }
    if (sched == null) {
      ret.put(PARAM_MESSAGE, "Schedule with ID " + scheduleId + " does not exist");
      ret.put(PARAM_STATUS, STATUS_ERROR);
      return;
    }

    final Project project = this.projectManager.getProject(sched.getProjectId());

    if (project == null) {
      ret.put(PARAM_MESSAGE, "Project " + sched.getProjectId() + " does not exist");
      ret.put(PARAM_STATUS, STATUS_ERROR);
      return;
    }

    if (!hasPermission(project, user, Type.SCHEDULE)) {
      ret.put(PARAM_STATUS, STATUS_ERROR);
      ret.put(PARAM_MESSAGE, "Permission denied. Cannot remove schedule with id "
          + scheduleId);
      return;
    }

    this.scheduleManager.removeSchedule(sched);
    logger.info("User '" + user.getUserId() + " has removed schedule "
        + sched.getScheduleName());
    this.projectManager
        .postProjectEvent(project, EventType.SCHEDULE, user.getUserId(),
            "Schedule " + sched.toString() + " has been removed.");

    ret.put(PARAM_STATUS, STATUS_SUCCESS);
    ret.put(PARAM_MESSAGE, "flow " + sched.getFlowName()
        + " removed from Schedules.");
    return;
  }

  @Deprecated
  private void ajaxScheduleFlow(final HttpServletRequest req,
      final HashMap<String, Object> ret, final User user) throws ServletException {
    final String projectName = getParam(req, "projectName");
    final String flowName = getParam(req, "flow");
    final int projectId = getIntParam(req, "projectId");

    final Project project = this.projectManager.getProject(projectId);

    if (project == null) {
      ret.put(PARAM_MESSAGE, "Project " + projectName + " does not exist");
      ret.put(PARAM_STATUS, STATUS_ERROR);
      return;
    }

    if (!hasPermission(project, user, Type.SCHEDULE)) {
      ret.put(PARAM_STATUS, STATUS_ERROR);
      ret.put(PARAM_MESSAGE, "Permission denied. Cannot execute " + flowName);
      return;
    }

    final Flow flow = project.getFlow(flowName);
    if (flow == null) {
      ret.put(PARAM_STATUS, STATUS_ERROR);
      ret.put(PARAM_MESSAGE, "Flow " + flowName + " cannot be found in project "
          + projectName);
      return;
    }

    final String scheduleTime = getParam(req, "scheduleTime");
    final String scheduleDate = getParam(req, "scheduleDate");
    final DateTime firstSchedTime;
    try {
      firstSchedTime = parseDateTime(scheduleDate, scheduleTime);
    } catch (final Exception e) {
      ret.put(PARAM_ERROR, "Invalid date and/or time '" + scheduleDate + " "
          + scheduleTime);
      return;
    }

    final long endSchedTime = getLongParam(req, "endSchedTime",
        Constants.DEFAULT_SCHEDULE_END_EPOCH_TIME);
    try {
      // Todo kunkun-tang: Need to verify if passed end time is valid.
    } catch (final Exception e) {
      ret.put(PARAM_ERROR, "Invalid date and time: " + endSchedTime);
      return;
    }

    ReadablePeriod thePeriod = null;
    try {
      if (hasParam(req, "is_recurring")
          && getParam(req, "is_recurring").equals("on")) {
        thePeriod = TimeUtils.parsePeriodString(getParam(req, "period"));
      }
    } catch (final Exception e) {
      ret.put(PARAM_ERROR, e.getMessage());
    }

    ExecutionOptions flowOptions = null;
    try {
      flowOptions = HttpRequestUtils.parseFlowOptions(req, flowName);
      HttpRequestUtils.filterAdminOnlyFlowParams(this.userManager, flowOptions, user);
    } catch (final Exception e) {
      ret.put(PARAM_ERROR, e.getMessage());
    }

    final Schedule schedule =
        this.scheduleManager.scheduleFlow(-1, projectId, projectName, flowName,
            "ready", firstSchedTime.getMillis(), endSchedTime, firstSchedTime.getZone(),
            thePeriod, DateTime.now().getMillis(), firstSchedTime.getMillis(),
            firstSchedTime.getMillis(), user.getUserId(), flowOptions);
    logger.info("User '" + user.getUserId() + "' has scheduled " + "["
        + projectName + flowName + " (" + projectId + ")" + "].");
    this.projectManager.postProjectEvent(project, EventType.SCHEDULE,
        user.getUserId(), "Schedule " + schedule.toString()
            + " has been added.");

    ret.put(PARAM_STATUS, STATUS_SUCCESS);
    ret.put(PARAM_SCHEDULE_ID, schedule.getScheduleId());
    ret.put(PARAM_MESSAGE, projectName + "." + flowName + " scheduled.");
  }

  /**
   * This method is in charge of doing cron scheduling.
   */
  private void ajaxScheduleCronFlow(final HttpServletRequest req,
      final HashMap<String, Object> ret, final User user) throws ServletException {
    final String projectName = getParam(req, "projectName");
    final String flowName = getParam(req, "flow");

    final Project project = this.projectManager.getProject(projectName);

    if (project == null) {
      ret.put(PARAM_MESSAGE, "Project " + projectName + " does not exist");
      ret.put(PARAM_STATUS, STATUS_ERROR);
      return;
    }
    final int projectId = project.getId();

    if (!hasPermission(project, user, Type.SCHEDULE)) {
      ret.put(PARAM_STATUS, STATUS_ERROR);
      ret.put(PARAM_MESSAGE, "Permission denied. Cannot execute " + flowName);
      return;
    }

    final Flow flow = project.getFlow(flowName);
    if (flow == null) {
      ret.put(PARAM_STATUS, STATUS_ERROR);
      ret.put(PARAM_MESSAGE, "Flow " + flowName + " cannot be found in project "
          + projectName);
      return;
    }

    if (flow.isLocked()) {
      ret.put(PARAM_STATUS, STATUS_ERROR);
      ret.put(PARAM_MESSAGE, "Flow " + flowName + " in project " + projectName + " is locked.");
      return;
    }

    final boolean hasFlowTrigger;
    try {
      hasFlowTrigger = this.projectManager.hasFlowTrigger(project, flow);
    } catch (final Exception ex) {
      logger.error(ex);
      ret.put(PARAM_STATUS, STATUS_ERROR);
      ret.put(PARAM_MESSAGE, String.format("Error looking for flow trigger of flow: %s.%s ",
          projectName, flowName));
      return;
    }

    if (hasFlowTrigger) {
      ret.put(PARAM_STATUS, STATUS_ERROR);
      ret.put(PARAM_MESSAGE, String.format("<font color=\"red\"> Error: Flow %s.%s is already "
              + "associated with flow trigger, so schedule has to be defined in flow trigger config </font>",
          projectName, flowName));
      return;
    }

    final DateTimeZone timezone = DateTimeZone.getDefault();
    final DateTime firstSchedTime = getPresentTimeByTimezone(timezone);

    String cronExpression = null;
    try {
      if (hasParam(req, "cronExpression")) {
        // everything in Azkaban functions is at the minute granularity, so we add 0 here
        // to let the expression to be complete.
        cronExpression = getParam(req, "cronExpression");
        if (azkaban.utils.Utils.isCronExpressionValid(cronExpression, timezone) == false) {
          ret.put(PARAM_ERROR,
              "This expression <" + cronExpression + "> can not be parsed to quartz cron.");
          return;
        }
      }
      if (cronExpression == null) {
        throw new Exception("Cron expression must exist.");
      }
    } catch (final Exception e) {
      ret.put(PARAM_ERROR, e.getMessage());
    }

    final long endSchedTime = getLongParam(req, "endSchedTime",
        Constants.DEFAULT_SCHEDULE_END_EPOCH_TIME);
    try {
      // Todo kunkun-tang: Need to verify if passed end time is valid.
    } catch (final Exception e) {
      ret.put(PARAM_ERROR, "Invalid date and time: " + endSchedTime);
      return;
    }

    ExecutionOptions flowOptions = null;
    try {
      flowOptions = HttpRequestUtils.parseFlowOptions(req, flowName);
      HttpRequestUtils.filterAdminOnlyFlowParams(this.userManager, flowOptions, user);
    } catch (final Exception e) {
      ret.put(PARAM_ERROR, e.getMessage());
    }

    // Because either cronExpression or recurrence exists, we build schedule in the below way.
    final Schedule schedule = this.scheduleManager
        .cronScheduleFlow(-1, projectId, projectName, flowName,
            "ready", firstSchedTime.getMillis(), endSchedTime, firstSchedTime.getZone(),
            DateTime.now().getMillis(), firstSchedTime.getMillis(),
            firstSchedTime.getMillis(), user.getUserId(), flowOptions,
            cronExpression);

    logger.info("User '" + user.getUserId() + "' has scheduled " + "["
        + projectName + flowName + " (" + projectId + ")" + "].");
    this.projectManager.postProjectEvent(project, EventType.SCHEDULE,
        user.getUserId(), "Schedule " + schedule.toString()
            + " has been added.");
    this.projectManager.postScheduleEvent(project, azkaban.spi.EventType.SCHEDULE_CREATED, user,
            schedule, null);

    ret.put(PARAM_STATUS, STATUS_SUCCESS);
    ret.put(PARAM_SCHEDULE_ID, schedule.getScheduleId());
    ret.put(PARAM_MESSAGE, projectName + "." + flowName + " scheduled.");
  }

  private DateTime parseDateTime(final String scheduleDate, final String scheduleTime) {
    // scheduleTime: 12,00,pm,PDT
    final String[] parts = scheduleTime.split(",", -1);
    int hour = Integer.parseInt(parts[0]);
    final int minutes = Integer.parseInt(parts[1]);
    final boolean isPm = parts[2].equalsIgnoreCase("pm");

    final DateTimeZone timezone =
        parts[3].equals("UTC") ? DateTimeZone.UTC : DateTimeZone.getDefault();

    // scheduleDate: 02/10/2013
    DateTime day = null;
    if (scheduleDate == null || scheduleDate.trim().length() == 0) {
      day = new LocalDateTime().toDateTime();
    } else {
      day = DateTimeFormat.forPattern("MM/dd/yyyy")
          .withZone(timezone).parseDateTime(scheduleDate);
    }

    hour %= 12;

    if (isPm) {
      hour += 12;
    }

    final DateTime firstSchedTime =
        day.withHourOfDay(hour).withMinuteOfHour(minutes).withSecondOfMinute(0);

    return firstSchedTime;
  }

  /**
   * @param cronTimezone represents the timezone from remote API call
   * @return if the string is equal to UTC, we return UTC; otherwise, we always return default
   * timezone.
   */
  private DateTimeZone parseTimeZone(final String cronTimezone) {
    if (cronTimezone != null && cronTimezone.equals("UTC")) {
      return DateTimeZone.UTC;
    }

    return DateTimeZone.getDefault();
  }

  private DateTime getPresentTimeByTimezone(final DateTimeZone timezone) {
    return new DateTime(timezone);
  }
}<|MERGE_RESOLUTION|>--- conflicted
+++ resolved
@@ -233,11 +233,7 @@
     }
 
   }
-<<<<<<< HEAD
-
-=======
   
->>>>>>> d0b519cb
   private void ajaxFetchSchedule(final HttpServletRequest req,
       final HashMap<String, Object> ret, final User user) throws ServletException {
 
