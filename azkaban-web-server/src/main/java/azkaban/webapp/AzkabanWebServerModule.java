--- conflicted
+++ resolved
@@ -138,11 +138,8 @@
     bindImageManagementDependencies();
     bindContainerWatchDependencies();
     bindContainerCleanupManager();
-<<<<<<< HEAD
+    bindOnExecutionEventListener();
     bindHPFlowManagementDependencies();
-=======
-    bindOnExecutionEventListener();
->>>>>>> 30146e27
   }
 
   private Class<? extends ContainerizationMetrics> resolveContainerMetricsClass() {
@@ -232,13 +229,7 @@
     bind(ContainerCleanupManager.class).in(Scopes.SINGLETON);
   }
 
-<<<<<<< HEAD
-  private void bindHPFlowManagementDependencies() {
-    if (!isContainerizedDispatchMethodEnabled()) {
-      return;
-    }
-    bind(HPFlowService.class).to(HPFlowServiceImpl.class).in(Scopes.SINGLETON);
-=======
+
   private void bindOnExecutionEventListener() {
     if(!isContainerizedDispatchMethodEnabled()) {
       bind(OnExecutionEventListener.class).toProvider(Providers.of(null));
@@ -246,7 +237,12 @@
     }
     log.info("Binding OnExecutionEventListener");
     bind(OnExecutionEventListener.class).to(OnContainerizedExecutionEventListener.class).in(Scopes.SINGLETON);
->>>>>>> 30146e27
+    
+  private void bindHPFlowManagementDependencies() {
+    if (!isContainerizedDispatchMethodEnabled()) {
+      return;
+    }
+    bind(HPFlowService.class).to(HPFlowServiceImpl.class).in(Scopes.SINGLETON)
   }
 
   @Inject
