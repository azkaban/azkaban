/*
 * Copyright 2012 LinkedIn Corp.
 *
 * Licensed under the Apache License, Version 2.0 (the "License"); you may not
 * use this file except in compliance with the License. You may obtain a copy of
 * the License at
 *
 * http://www.apache.org/licenses/LICENSE-2.0
 *
 * Unless required by applicable law or agreed to in writing, software
 * distributed under the License is distributed on an "AS IS" BASIS, WITHOUT
 * WARRANTIES OR CONDITIONS OF ANY KIND, either express or implied. See the
 * License for the specific language governing permissions and limitations under
 * the License.
 */
package azkaban.webapp;

import static azkaban.Constants.AZKABAN_SERVLET_CONTEXT_KEY;
import static azkaban.Constants.ConfigurationKeys.DEFAULT_TIMEZONE_ID;
import static azkaban.Constants.ConfigurationKeys.ENABLE_QUARTZ;
import static azkaban.Constants.MAX_FORM_CONTENT_SIZE;
import static azkaban.ServiceProvider.SERVICE_PROVIDER;
import static java.util.Objects.requireNonNull;

import azkaban.AzkabanCommonModule;
import azkaban.Constants;
import azkaban.Constants.ConfigurationKeys;
import azkaban.database.AzkabanDatabaseSetup;
import azkaban.executor.ExecutionController;
import azkaban.executor.ExecutorManager;
import azkaban.executor.ExecutorManagerAdapter;
import azkaban.flowtrigger.FlowTriggerService;
import azkaban.flowtrigger.quartz.FlowTriggerScheduler;
import azkaban.jmx.JmxExecutionController;
import azkaban.jmx.JmxExecutorManager;
import azkaban.jmx.JmxJettyServer;
import azkaban.jmx.JmxTriggerManager;
import azkaban.metrics.AzkabanAPIMetrics;
import azkaban.project.ProjectManager;
import azkaban.scheduler.ScheduleManager;
import azkaban.server.AzkabanAPI;
import azkaban.server.AzkabanServer;
import azkaban.server.IMBeanRegistrable;
import azkaban.server.MBeanRegistrationManager;
import azkaban.server.session.SessionCache;
import azkaban.trigger.TriggerManager;
import azkaban.trigger.TriggerManagerException;
import azkaban.trigger.builtin.BasicTimeChecker;
import azkaban.trigger.builtin.CreateTriggerAction;
import azkaban.trigger.builtin.ExecuteFlowAction;
import azkaban.trigger.builtin.ExecutionChecker;
import azkaban.trigger.builtin.KillExecutionAction;
import azkaban.trigger.builtin.SlaAlertAction;
import azkaban.trigger.builtin.SlaChecker;
import azkaban.user.UserManager;
import azkaban.utils.FileIOUtils;
import azkaban.utils.PluginUtils;
import azkaban.utils.Props;
import azkaban.utils.PropsUtils;
import azkaban.utils.StdOutErrRedirect;
import azkaban.utils.Utils;
import azkaban.webapp.metrics.WebMetrics;
import azkaban.webapp.plugin.PluginRegistry;
import azkaban.webapp.plugin.TriggerPlugin;
import azkaban.webapp.plugin.ViewerPlugin;
import azkaban.webapp.servlet.AbstractAzkabanServlet;
import azkaban.webapp.servlet.ExecutorServlet;
import azkaban.webapp.servlet.FlowTriggerInstanceServlet;
import azkaban.webapp.servlet.FlowTriggerServlet;
import azkaban.webapp.servlet.HistoryServlet;
import azkaban.webapp.servlet.IndexRedirectServlet;
import azkaban.webapp.servlet.JMXHttpServlet;
import azkaban.webapp.servlet.LoginAbstractAzkabanServlet;
import azkaban.webapp.servlet.NoteServlet;
import azkaban.webapp.servlet.ProjectManagerServlet;
import azkaban.webapp.servlet.ProjectServlet;
import azkaban.webapp.servlet.ScheduleServlet;
import azkaban.webapp.servlet.StatsServlet;
import azkaban.webapp.servlet.StatusServlet;
import azkaban.webapp.servlet.TriggerManagerServlet;
import com.google.inject.Guice;
import com.google.inject.Injector;
import com.linkedin.restli.server.RestliServlet;
import java.io.File;
import java.io.IOException;
import java.io.InputStream;
import java.io.InputStreamReader;
import java.lang.reflect.Constructor;
import java.nio.charset.StandardCharsets;
import java.sql.SQLException;
import java.util.ArrayList;
import java.util.HashMap;
import java.util.List;
import java.util.Map;
import java.util.Map.Entry;
import java.util.TimeZone;
import javax.inject.Inject;
import javax.inject.Singleton;
import javax.management.ObjectName;
import org.apache.commons.lang.StringUtils;
import org.apache.log4j.Logger;
import org.apache.log4j.jmx.HierarchyDynamicMBean;
import org.apache.velocity.app.VelocityEngine;
import org.joda.time.DateTimeZone;
import org.mortbay.jetty.Handler;
import org.mortbay.jetty.Server;
import org.mortbay.jetty.servlet.Context;
import org.mortbay.jetty.servlet.DefaultServlet;
import org.mortbay.jetty.servlet.FilterHolder;
import org.mortbay.jetty.servlet.FilterMapping;
import org.mortbay.jetty.servlet.ServletHolder;
import org.mortbay.thread.QueuedThreadPool;

/**
 * The Azkaban Jetty server class
 * <p>
 * Global azkaban properties for setup. All of them are optional unless otherwise marked:
 * azkaban.name - The displayed name of this instance. azkaban.label - Short descriptor of this
 * Azkaban instance. azkaban.color - Theme color azkaban.temp.dir - Temp dir used by Azkaban for
 * various file uses. web.resource.dir - The directory that contains the static web files.
 * default.timezone.id - The timezone code. I.E. America/Los Angeles
 * <p>
 * user.manager.class - The UserManager class used for the user manager. Default is XmlUserManager.
 * project.manager.class - The ProjectManager to load projects project.global.properties - The base
 * properties inherited by all projects and jobs
 * <p>
 * jetty.maxThreads - # of threads for jetty jetty.ssl.port - The ssl port used for sessionizing.
 * jetty.keystore - Jetty keystore . jetty.keypassword - Jetty keystore password jetty.truststore -
 * Jetty truststore jetty.trustpassword - Jetty truststore password
 */
@Singleton
public class AzkabanWebServer extends AzkabanServer implements IMBeanRegistrable {

  private static final String AZKABAN_ACCESS_LOGGER_NAME =
      "azkaban.webapp.servlet.LoginAbstractAzkabanServlet";
  private static final Logger logger = Logger.getLogger(AzkabanWebServer.class);

  @Deprecated
  private static AzkabanWebServer app;

  private final MBeanRegistrationManager mbeanRegistrationManager = new MBeanRegistrationManager();
  private final VelocityEngine velocityEngine;
  private final StatusService statusService;
  private final Server server;
  private final UserManager userManager;
  private final ProjectManager projectManager;
  private final ExecutorManagerAdapter executorManagerAdapter;
  private final ScheduleManager scheduleManager;
  private final TriggerManager triggerManager;
  private final WebMetrics webMetrics;
  private final Props props;
  private final SessionCache sessionCache;
  private final FlowTriggerScheduler flowTriggerScheduler;
  private final FlowTriggerService flowTriggerService;
  private Map<String, TriggerPlugin> triggerPlugins;
  private final ExecutionLogsCleaner executionLogsCleaner;

  @Inject
  public AzkabanWebServer(final Props props,
      final Server server,
      final ExecutorManagerAdapter executorManagerAdapter,
      final ProjectManager projectManager,
      final TriggerManager triggerManager,
      final WebMetrics webMetrics,
      final SessionCache sessionCache,
      final UserManager userManager,
      final ScheduleManager scheduleManager,
      final VelocityEngine velocityEngine,
      final FlowTriggerScheduler flowTriggerScheduler,
      final FlowTriggerService flowTriggerService,
      final StatusService statusService,
      final ExecutionLogsCleaner executionLogsCleaner) {
    this.props = requireNonNull(props, "props is null.");
    this.server = requireNonNull(server, "server is null.");
    this.executorManagerAdapter = requireNonNull(executorManagerAdapter,
        "executorManagerAdapter is null.");
    this.projectManager = requireNonNull(projectManager, "projectManager is null.");
    this.triggerManager = requireNonNull(triggerManager, "triggerManager is null.");
    this.webMetrics = requireNonNull(webMetrics, "webMetrics is null.");
    this.sessionCache = requireNonNull(sessionCache, "sessionCache is null.");
    this.userManager = requireNonNull(userManager, "userManager is null.");
    this.scheduleManager = requireNonNull(scheduleManager, "scheduleManager is null.");
    this.velocityEngine = requireNonNull(velocityEngine, "velocityEngine is null.");
    this.statusService = statusService;
    this.flowTriggerScheduler = requireNonNull(flowTriggerScheduler, "scheduler is null.");
    this.flowTriggerService = requireNonNull(flowTriggerService, "flow trigger service is null");
    this.executionLogsCleaner = requireNonNull(executionLogsCleaner, "executionlogcleaner is null");
    loadBuiltinCheckersAndActions();

    // load all trigger agents here

    final String triggerPluginDir =
        props.getString("trigger.plugin.dir", "plugins/triggers");

    new PluginCheckerAndActionsLoader().load(triggerPluginDir);

    // Setup time zone
    if (props.containsKey(DEFAULT_TIMEZONE_ID)) {
      final String timezoneId = props.getString(DEFAULT_TIMEZONE_ID);
      System.setProperty("user.timezone", timezoneId);
      final TimeZone timeZone = TimeZone.getTimeZone(timezoneId);
      TimeZone.setDefault(timeZone);
      DateTimeZone.setDefault(DateTimeZone.forTimeZone(timeZone));
      logger.info("Setting timezone to " + timezoneId);
    }

    configureMBeanServer();
  }

  @Deprecated
  public static AzkabanWebServer getInstance() {
    return app;
  }

  public static void main(final String[] args) throws Exception {
    // Redirect all std out and err messages into log4j
    StdOutErrRedirect.redirectOutAndErrToLog();

    logger.info("Starting Jetty Azkaban Web Server...");
    final Props props = AzkabanServer.loadProps(args);

    if (props == null) {
      logger.error("Azkaban Properties not loaded. Exiting..");
      System.exit(1);
    }
    /* Initialize Guice Injector */
    final Injector injector = Guice.createInjector(
        new AzkabanCommonModule(props),
        new AzkabanWebServerModule(props)
    );
    SERVICE_PROVIDER.setInjector(injector);
    launch(injector.getInstance(AzkabanWebServer.class));
  }

  public static void launch(final AzkabanWebServer webServer) throws Exception {
    /* This creates the Web Server instance */
    app = webServer;

    webServer.validateDatabaseVersion();

    webServer.prepareAndStartServer();

    Runtime.getRuntime().addShutdownHook(new Thread() {

      @Override
      public void run() {
        try {
          if (webServer.props.getBoolean(ENABLE_QUARTZ, false)) {
            AzkabanWebServer.logger.info("Shutting down flow trigger scheduler...");
            webServer.flowTriggerScheduler.shutdown();
          }
        } catch (final Exception e) {
          AzkabanWebServer.logger.error("Exception while shutting down flow trigger service.", e);
        }

        try {
          if (webServer.props.getBoolean(ENABLE_QUARTZ, false)) {
            AzkabanWebServer.logger.info("Shutting down flow trigger service...");
            webServer.flowTriggerService.shutdown();
          }
        } catch (final Exception e) {
          AzkabanWebServer.logger.error("Exception while shutting down flow trigger service.", e);
        }

        try {
          AzkabanWebServer.logger.info("Logging top memory consumers...");
          logTopMemoryConsumers();

          AzkabanWebServer.logger.info("Shutting down http server...");
          webServer.close();

        } catch (final Exception e) {
          AzkabanWebServer.logger.error("Exception while shutting down web server.", e);
        }

        AzkabanWebServer.logger.info("kk thx bye.");
      }

      public void logTopMemoryConsumers() throws Exception {
        if (new File("/bin/bash").exists() && new File("/bin/ps").exists()
            && new File("/usr/bin/head").exists()) {
          AzkabanWebServer.logger.info("logging top memory consumer");

          final java.lang.ProcessBuilder processBuilder =
              new java.lang.ProcessBuilder("/bin/bash", "-c",
                  "/bin/ps aux --sort -rss | /usr/bin/head");
          final Process p = processBuilder.start();
          p.waitFor();

          final InputStream is = p.getInputStream();
          final java.io.BufferedReader reader =
              new java.io.BufferedReader(new InputStreamReader(is, StandardCharsets.UTF_8));
          String line = null;
          while ((line = reader.readLine()) != null) {
            AzkabanWebServer.logger.info(line);
          }
          is.close();
        }
      }
    });
  }

  private static void loadViewerPlugins(final Context root, final String pluginPath,
      final VelocityEngine ve) {
    final File viewerPluginPath = new File(pluginPath);
    if (!viewerPluginPath.exists()) {
      return;
    }

    final ClassLoader parentLoader = AzkabanWebServer.class.getClassLoader();
    final File[] pluginDirs = viewerPluginPath.listFiles();
    final ArrayList<String> jarPaths = new ArrayList<>();

    for (final File pluginDir : pluginDirs) {
      // load plugin properties
      final Props pluginProps = PropsUtils.loadPluginProps(pluginDir);
      if (pluginProps == null) {
        continue;
      }

      final String pluginName = pluginProps.getString("viewer.name");
      final String pluginWebPath = pluginProps.getString("viewer.path");
      final String pluginJobTypes = pluginProps.getString("viewer.jobtypes", null);
      final int pluginOrder = pluginProps.getInt("viewer.order", 0);
      final boolean pluginHidden = pluginProps.getBoolean("viewer.hidden", false);
      final List<String> extLibClassPaths =
          pluginProps.getStringList("viewer.external.classpaths",
              (List<String>) null);

      final String pluginClass = pluginProps.getString("viewer.servlet.class");
      if (pluginClass == null) {
        logger.error("Viewer class is not set.");
        continue;
      } else {
        logger.info("Plugin class " + pluginClass);
      }

      final Class<?> viewerClass =
          PluginUtils.getPluginClass(pluginClass, pluginDir, extLibClassPaths, parentLoader);
      if (viewerClass == null) {
        continue;
      }

      final String source = FileIOUtils.getSourcePathFromClass(viewerClass);
      logger.info("Source jar " + source);
      jarPaths.add("jar:file:" + source);

      Constructor<?> constructor = null;
      try {
        constructor = viewerClass.getConstructor(Props.class);
      } catch (final NoSuchMethodException e) {
        logger.error("Constructor not found in " + pluginClass);
        continue;
      }

      Object obj = null;
      try {
        obj = constructor.newInstance(pluginProps);
      } catch (final Exception e) {
        logger.error(e);
        logger.error(e.getCause());
      }

      if (!(obj instanceof AbstractAzkabanServlet)) {
        logger.error("The object is not an AbstractAzkabanServlet");
        continue;
      }

      final AbstractAzkabanServlet avServlet = (AbstractAzkabanServlet) obj;
      root.addServlet(new ServletHolder(avServlet), "/" + pluginWebPath + "/*");
      PluginRegistry.getRegistry().register(
          new ViewerPlugin(pluginName, pluginWebPath, pluginOrder,
              pluginHidden, pluginJobTypes));
    }

    // Velocity needs the jar resource paths to be set.
    // ...but only when path is not empty! https://github.com/azkaban/azkaban/issues/917
    if (!jarPaths.isEmpty()) {
      final String jarResourcePath = StringUtils.join(jarPaths, ", ");
      logger.info("Setting jar resource path " + jarResourcePath);
      ve.addProperty("jar.resource.loader.path", jarResourcePath);
    }
  }

  public FlowTriggerService getFlowTriggerService() {
    return this.flowTriggerService;
  }

  public FlowTriggerScheduler getFlowTriggerScheduler() {
    return this.flowTriggerScheduler;
  }

  private void validateDatabaseVersion() throws IOException, SQLException {
    final boolean checkDB = this.props
        .getBoolean(AzkabanDatabaseSetup.DATABASE_CHECK_VERSION, false);
    if (checkDB) {
      final AzkabanDatabaseSetup setup = new AzkabanDatabaseSetup(this.props);
      setup.loadTableInfo();
      if (setup.needsUpdating()) {
        logger.error("Database is out of date.");
        setup.printUpgradePlan();

        logger.error("Exiting with error.");
        System.exit(-1);
      }
    }
  }

  private void configureRoutes() throws TriggerManagerException {
    final Context root = new Context(this.server, "/", Context.SESSIONS);
    root.setMaxFormContentSize(MAX_FORM_CONTENT_SIZE);
    root.setAttribute(AZKABAN_SERVLET_CONTEXT_KEY, this);

    final String staticDir = this.props.getString("web.resource.dir", "");
    logger.info("Setting up web resource dir " + staticDir);
    root.setResourceBase(staticDir);

    final ServletHolder staticServlet = new ServletHolder(new DefaultServlet());
    root.addServlet(staticServlet, "/css/*");
    root.addServlet(staticServlet, "/js/*");
    root.addServlet(staticServlet, "/images/*");
    root.addServlet(staticServlet, "/fonts/*");
    root.addServlet(staticServlet, "/favicon.ico");

    final String defaultServletPath =
        this.props.getString("azkaban.default.servlet.path", "/index");

    final Map<String, AbstractAzkabanServlet> routesMap = new HashMap<>();
    routesMap.put("/index", new ProjectServlet());
    routesMap.put("/manager", new ProjectManagerServlet());
    routesMap.put("/executor", new ExecutorServlet());
    routesMap.put("/schedule", new ScheduleServlet());
    routesMap.put("/triggers", new TriggerManagerServlet());
    routesMap.put("/flowtrigger", new FlowTriggerServlet());
    routesMap.put("/flowtriggerinstance", new FlowTriggerInstanceServlet());
    routesMap.put("/history", new HistoryServlet());
    routesMap.put("/jmx", new JMXHttpServlet());
    routesMap.put("/stats", new StatsServlet());
    routesMap.put("/notes", new NoteServlet());
    routesMap.put("/", new IndexRedirectServlet(defaultServletPath));

    routesMap.put("/status", new StatusServlet(this.statusService));

    // Configure core routes
    for (final Entry<String, AbstractAzkabanServlet> entry : routesMap.entrySet()) {
      root.addServlet(new ServletHolder(entry.getValue()), entry.getKey());
    }

    final ServletHolder restliHolder = new ServletHolder(new RestliServlet());
    restliHolder.setInitParameter("resourcePackages", "azkaban.restli");
    root.addServlet(restliHolder, "/restli/*");

    final String viewerPluginDir =
        this.props.getString("viewer.plugin.dir", "plugins/viewer");
    loadViewerPlugins(root, viewerPluginDir, getVelocityEngine());

    // Trigger Plugin Loader
    final TriggerPluginLoader triggerPluginLoader = new TriggerPluginLoader(this.props);

    final Map<String, TriggerPlugin> triggerPlugins = triggerPluginLoader.loadTriggerPlugins(root);
    setTriggerPlugins(triggerPlugins);
    // always have basic time trigger
    // TODO: find something else to do the job
    getTriggerManager().start();

    // Set up api endpoint metrics
    // At the moment login action doesn't have a dedicated route, any route can be used to
    // authenticate when passing the right parameters. The same metrics object is used for login
    // requests on every route.
    final AzkabanAPIMetrics loginAPIMetrics = this.webMetrics.setUpAzkabanAPIMetrics(
        "_action-" + LoginAbstractAzkabanServlet.getLoginAPI().getParameterValue());
    LoginAbstractAzkabanServlet.getLoginAPI().setMetrics(loginAPIMetrics);
    for (final Entry<String, AbstractAzkabanServlet> entry : routesMap.entrySet()) {
      final List<AzkabanAPI> servletApiEndpoints = entry.getValue().getApiEndpoints();
      for (final AzkabanAPI api : servletApiEndpoints) {
        final String uri = entry.getKey().replace("/", "") + "_" + api.getRequestParameter() +
            (api.getParameterValue().isEmpty() ? "" : "-" + api.getParameterValue());
        api.setMetrics(this.webMetrics.setUpAzkabanAPIMetrics(uri));
      }
    }

    // Configure api metrics filter
    final FilterHolder metricsFilter = new FilterHolder(new APIMetricsFilter(routesMap));
    final FilterMapping metricsFilterMapping = new FilterMapping();
    metricsFilterMapping.setFilterName(metricsFilter.getName());
    final String[] servletPaths = routesMap.keySet().stream().toArray(String[]::new);
    metricsFilterMapping.setPathSpecs(servletPaths);
    metricsFilterMapping.setDispatches(Handler.REQUEST);
    root.getServletHandler().addFilter(metricsFilter, metricsFilterMapping);
  }

  private void prepareAndStartServer() throws Exception {
    this.executorManagerAdapter.start();
    this.executionLogsCleaner.start();

    configureRoutes();
    startWebMetrics();

    if (this.props.getBoolean(ENABLE_QUARTZ, false)) {
      // flowTriggerService needs to be started first before scheduler starts to schedule
      // existing flow triggers
      logger.info("Starting flow trigger service");
      this.flowTriggerService.start();
      logger.info("Starting flow trigger scheduler");
      this.flowTriggerScheduler.start();
    }

    try {
      this.server.start();
      logger.info("Server started");
    } catch (final Exception e) {
      logger.warn(e);
      Utils.croak(e.getMessage(), 1);
    }
  }

  private void startWebMetrics() {
    final QueuedThreadPool queuedThreadPool = (QueuedThreadPool) this.server.getThreadPool();
    final ExecutorManagerAdapter executorManagerAdapter = this.executorManagerAdapter;
    final SessionCache sessionCache = this.sessionCache;

    final int minAgeForClassifyingAFlowAged = this.props.getInt(
        ConfigurationKeys.MIN_AGE_FOR_CLASSIFYING_A_FLOW_AGED_MINUTES,
        Constants.DEFAULT_MIN_AGE_FOR_CLASSIFYING_A_FLOW_AGED_MINUTES);
    if (minAgeForClassifyingAFlowAged < 0) {
      logger.error(String.format("Property config file contains a value of %d for %s. "
              + "Metric NumAgedQueuedFlows is emitted only when this value is non-negative.",
          minAgeForClassifyingAFlowAged,
          ConfigurationKeys.MIN_AGE_FOR_CLASSIFYING_A_FLOW_AGED_MINUTES));
    }

    this.webMetrics.setUp(new WebMetrics.DataProvider() {

      @Override
      public int getNumberOfIdleServerThreads() {
        // The number of idle threads in Jetty thread pool
        return queuedThreadPool.getIdleThreads();
      }

      @Override
      public int getNumberOfServerThreads() {
        // The number of threads in Jetty thread pool. The formula is:
        // threads = idleThreads + busyThreads
        return queuedThreadPool.getThreads();
      }

      @Override
      public int getServerJobsQueueSize() {
        // The number of requests queued in the Jetty thread pool.
        return queuedThreadPool.getQueueSize();
      }

      @Override
      public long getNumberOfQueuedFlows() {
        return executorManagerAdapter.getQueuedFlowSize();
      }

<<<<<<< HEAD
  private void startWebMetrics() throws Exception {
    this.metricsManager
        .addGauge("WEB-NumQueuedFlows", this.executorManagerAdapter::getQueuedFlowSize);

    // Metric for flows that have been submitted, but haven't started for more than N minutes
    // (N is configurable by MIN_AGE_FOR_CLASSIFYING_A_FLOW_AGED_MINUTES).
    // ToDo(anish-mal) Enable this for push based dispatch logic.
    if (this.props.getBoolean(ConfigurationKeys.AZKABAN_POLL_MODEL, false)) {
      int minAge =
          this.props.getInt(ConfigurationKeys.MIN_AGE_FOR_CLASSIFYING_A_FLOW_AGED_MINUTES,
              Constants.DEFAULT_MIN_AGE_FOR_CLASSIFYING_A_FLOW_AGED_MINUTES);
      if (minAge >= 0) {
        this.metricsManager
            .addGauge("WEB-NumAgedQueuedFlows", this.executorManagerAdapter::getAgedQueuedFlowSize);
      } else {
        logger.error(String.format("Property config file contains a value of %d for %s. "
                + "Metric NumAgedQueuedFlows is emitted only when this value is non-negative.",
            minAge, ConfigurationKeys.MIN_AGE_FOR_CLASSIFYING_A_FLOW_AGED_MINUTES));
      }
    }

    /*
     * TODO: Currently {@link ExecutorManager#getRunningFlows()} includes both running and non-dispatched flows.
     * Originally we would like to do a subtraction between getRunningFlows and {@link ExecutorManager#getQueuedFlowSize()},
     * in order to have the correct runnable flows.
     * However, both getRunningFlows and getQueuedFlowSize are not synchronized, such that we can not make
     * a thread safe subtraction. We need to fix this in the future.
     */
    this.metricsManager.addGauge("WEB-NumRunningFlows",
        () -> (this.executorManagerAdapter.getRunningFlows().size()));
=======
      @Override
      public int getNumberOfRunningFlows() {
        /*
         * TODO: Currently {@link ExecutorManager#getRunningFlows()} includes both running and
         * non-dispatched flows. Originally we would like to do a subtraction between
         * getRunningFlows and {@link ExecutorManager#getQueuedFlowSize()}, in order to have the
         * correct runnable flows. However, both getRunningFlows and getQueuedFlowSize are not
         * synchronized, such that we can not make a thread safe subtraction. We need to fix this
         *  in the future.
         */
        return executorManagerAdapter.getRunningFlows().size();
      }

      @Override
      public long getNumberOfCurrentSessions() {
        // Metric for flows that have been submitted, but haven't started for more than N minutes
        // (N is configurable by MIN_AGE_FOR_CLASSIFYING_A_FLOW_AGED_MINUTES).
        return sessionCache.getSessionCount();
      }
>>>>>>> d0b519cb

      @Override
      public long getNumberOfAgedQueuedFlows() {
        return executorManagerAdapter.getAgedQueuedFlowSize();
      }
    });

    this.webMetrics.startReporting(this.props);
  }

  private void loadBuiltinCheckersAndActions() {
    logger.info("Loading built-in checker and action types");
    ExecuteFlowAction.setExecutorManager(this.executorManagerAdapter);
    ExecuteFlowAction.setProjectManager(this.projectManager);
    ExecuteFlowAction.setTriggerManager(this.triggerManager);
    KillExecutionAction.setExecutorManager(this.executorManagerAdapter);
    CreateTriggerAction.setTriggerManager(this.triggerManager);
    ExecutionChecker.setExecutorManager(this.executorManagerAdapter);

    this.triggerManager.registerCheckerType(BasicTimeChecker.type, BasicTimeChecker.class);
    this.triggerManager.registerCheckerType(SlaChecker.type, SlaChecker.class);
    this.triggerManager.registerCheckerType(ExecutionChecker.type, ExecutionChecker.class);
    this.triggerManager.registerActionType(ExecuteFlowAction.type, ExecuteFlowAction.class);
    this.triggerManager.registerActionType(KillExecutionAction.type, KillExecutionAction.class);
    this.triggerManager.registerActionType(SlaAlertAction.type, SlaAlertAction.class);
    this.triggerManager.registerActionType(CreateTriggerAction.type, CreateTriggerAction.class);
  }

  /**
   * Returns the web session cache.
   */
  @Override
  public SessionCache getSessionCache() {
    return this.sessionCache;
  }

  /**
   * Returns the velocity engine for pages to use.
   */
  @Override
  public VelocityEngine getVelocityEngine() {
    return this.velocityEngine;
  }

  @Override
  public UserManager getUserManager() {
    return this.userManager;
  }

  public ProjectManager getProjectManager() {
    return this.projectManager;
  }

  public ExecutorManagerAdapter getExecutorManager() {
    return this.executorManagerAdapter;
  }

  public ScheduleManager getScheduleManager() {
    return this.scheduleManager;
  }

  public TriggerManager getTriggerManager() {
    return this.triggerManager;
  }

  public WebMetrics getWebMetrics() {
    return this.webMetrics;
  }

  /**
   * Returns the global azkaban properties
   */
  @Override
  public Props getServerProps() {
    return this.props;
  }

  public Map<String, TriggerPlugin> getTriggerPlugins() {
    return this.triggerPlugins;
  }

  private void setTriggerPlugins(final Map<String, TriggerPlugin> triggerPlugins) {
    this.triggerPlugins = triggerPlugins;
  }

  @Override
  public MBeanRegistrationManager getMBeanRegistrationManager() {
    return this.mbeanRegistrationManager;
  }

  @Override
  public void configureMBeanServer() {
    logger.info("Registering MBeans...");

    this.mbeanRegistrationManager.registerMBean("jetty", new JmxJettyServer(this.server));
    this.mbeanRegistrationManager
        .registerMBean("triggerManager", new JmxTriggerManager(this.triggerManager));

    if (this.executorManagerAdapter instanceof ExecutorManager) {
      this.mbeanRegistrationManager.registerMBean("executorManager",
          new JmxExecutorManager((ExecutorManager) this.executorManagerAdapter));
    } else if (this.executorManagerAdapter instanceof ExecutionController) {
      this.mbeanRegistrationManager.registerMBean("executionController",
          new JmxExecutionController((ExecutionController) this.executorManagerAdapter));
    }

    // Register Log4J loggers as JMX beans so the log level can be
    // updated via JConsole or Java VisualVM
    final HierarchyDynamicMBean log4jMBean = new HierarchyDynamicMBean();
    this.mbeanRegistrationManager.registerMBean("log4jmxbean", log4jMBean);

    final ObjectName accessLogLoggerObjName =
        log4jMBean.addLoggerMBean(AZKABAN_ACCESS_LOGGER_NAME);

    if (accessLogLoggerObjName == null) {
      logger.info(
          "************* loginLoggerObjName is null, make sure there is a logger with name "
              + AZKABAN_ACCESS_LOGGER_NAME);
    } else {
      logger.info("******** loginLoggerObjName: "
          + accessLogLoggerObjName.getCanonicalName());
    }
  }

  public void close() {
    this.mbeanRegistrationManager.closeMBeans();
    this.scheduleManager.shutdown();
    this.executorManagerAdapter.shutdown();
    try {
      this.server.stop();
    } catch (final Exception e) {
      // Catch all while closing server
      logger.error(e);
    }
    this.server.destroy();
  }
}<|MERGE_RESOLUTION|>--- conflicted
+++ resolved
@@ -555,38 +555,6 @@
         return executorManagerAdapter.getQueuedFlowSize();
       }
 
-<<<<<<< HEAD
-  private void startWebMetrics() throws Exception {
-    this.metricsManager
-        .addGauge("WEB-NumQueuedFlows", this.executorManagerAdapter::getQueuedFlowSize);
-
-    // Metric for flows that have been submitted, but haven't started for more than N minutes
-    // (N is configurable by MIN_AGE_FOR_CLASSIFYING_A_FLOW_AGED_MINUTES).
-    // ToDo(anish-mal) Enable this for push based dispatch logic.
-    if (this.props.getBoolean(ConfigurationKeys.AZKABAN_POLL_MODEL, false)) {
-      int minAge =
-          this.props.getInt(ConfigurationKeys.MIN_AGE_FOR_CLASSIFYING_A_FLOW_AGED_MINUTES,
-              Constants.DEFAULT_MIN_AGE_FOR_CLASSIFYING_A_FLOW_AGED_MINUTES);
-      if (minAge >= 0) {
-        this.metricsManager
-            .addGauge("WEB-NumAgedQueuedFlows", this.executorManagerAdapter::getAgedQueuedFlowSize);
-      } else {
-        logger.error(String.format("Property config file contains a value of %d for %s. "
-                + "Metric NumAgedQueuedFlows is emitted only when this value is non-negative.",
-            minAge, ConfigurationKeys.MIN_AGE_FOR_CLASSIFYING_A_FLOW_AGED_MINUTES));
-      }
-    }
-
-    /*
-     * TODO: Currently {@link ExecutorManager#getRunningFlows()} includes both running and non-dispatched flows.
-     * Originally we would like to do a subtraction between getRunningFlows and {@link ExecutorManager#getQueuedFlowSize()},
-     * in order to have the correct runnable flows.
-     * However, both getRunningFlows and getQueuedFlowSize are not synchronized, such that we can not make
-     * a thread safe subtraction. We need to fix this in the future.
-     */
-    this.metricsManager.addGauge("WEB-NumRunningFlows",
-        () -> (this.executorManagerAdapter.getRunningFlows().size()));
-=======
       @Override
       public int getNumberOfRunningFlows() {
         /*
@@ -606,7 +574,6 @@
         // (N is configurable by MIN_AGE_FOR_CLASSIFYING_A_FLOW_AGED_MINUTES).
         return sessionCache.getSessionCount();
       }
->>>>>>> d0b519cb
 
       @Override
       public long getNumberOfAgedQueuedFlows() {
