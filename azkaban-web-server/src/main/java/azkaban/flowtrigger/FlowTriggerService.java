--- conflicted
+++ resolved
@@ -73,11 +73,7 @@
 
   private static final Duration CANCELLING_GRACE_PERIOD_AFTER_RESTART = Duration.ofMinutes(1);
   private static final int RECENTLY_FINISHED_TRIGGER_LIMIT = 20;
-<<<<<<< HEAD
-  private static final String START_TIME = "starttime";
   private static final int CANCEL_EXECUTOR_POOL_SIZE = 32;
-=======
->>>>>>> c891282c
   private static final Logger logger = LoggerFactory.getLogger(FlowTriggerService.class);
   private final ExecutorService singleThreadExecutorService;
   private final ExecutorService multiThreadsExecutorService;
